// Written in the D programming language.

/**
String handling functions. Objects of types $(D _string), $(D
wstring), and $(D dstring) are value types and cannot be mutated
element-by-element. For using mutation during building strings, use
$(D char[]), $(D wchar[]), or $(D dchar[]). The $(D *_string) types
are preferable because they don't exhibit undesired aliasing, thus
making code more robust.

Macros: WIKI = Phobos/StdString

Copyright: Copyright Digital Mars 2007-.

License: $(WEB boost.org/LICENSE_1_0.txt, Boost License 1.0).

Authors: $(WEB digitalmars.com, Walter Bright),
         $(WEB erdani.org, Andrei Alexandrescu),
         and Jonathan M Davis

Source:    $(PHOBOSSRC std/_string.d)

$(B $(RED IMPORTANT NOTE:)) Beginning with version 2.052, the
following symbols have been generalized beyond strings and moved to
different modules. This action was prompted by the fact that
generalized routines belong better in other places, although they
still work for strings as expected. In order to use moved symbols, you
will need to import the respective modules as follows:

$(BOOKTABLE ,

$(TR $(TH Symbol) $(TH Comment))

$(TR $(TD $(D cmp)) $(TD Moved to $(XREF algorithm, cmp) and
generalized to work for all input ranges and accept a custom
predicate.))

$(TR $(TD $(D count)) $(TD Moved to $(XREF algorithm, count) and
generalized to accept a custom predicate.))

$(TR $(TD $(D ByCodeUnit)) $(TD Removed.))

$(TR $(TD $(D insert)) $(TD Use $(XREF array, insertInPlace) instead.))

$(TR $(TD $(D join)) $(TD Use $(XREF array, join) instead.))

$(TR $(TD $(D repeat)) $(TD Use $(XREF array, replicate) instead.))

$(TR $(TD $(D replace)) $(TD Use $(XREF array, replace) instead.))

$(TR $(TD $(D replaceSlice)) $(TD Use $(XREF array, replace) instead.))

$(TR $(TD $(D split)) $(TD Use $(XREF array, split) instead.))
)

*/
module std.string;

//debug=string;                 // uncomment to turn on debugging printf's

import core.exception : onRangeError;
import core.vararg, core.stdc.stdio, core.stdc.stdlib, core.stdc.string,
    std.ascii, std.conv, std.exception, std.format, std.functional,
    std.metastrings, std.range, std.regex, std.stdio, std.traits,
    std.typetuple, std.uni, std.utf;

//Remove when repeat is finally removed. They're only here as part of the
//deprecation of these functions in std.string.
public import std.algorithm : startsWith, endsWith, cmp, count;
public import std.array : join, split;

version(Windows) extern (C)
{
    size_t wcslen(in wchar *);
    int wcscmp(in wchar *, in wchar *);
}

version(unittest) import std.algorithm : filter;

/* ************* Exceptions *************** */

/++
    Exception thrown on errors in std.string functions.
  +/
class StringException : Exception
{
    /++
        Params:
            msg  = The message for the exception.
            file = The file where the exception occurred.
            line = The line number where the exception occurred.
            next = The previous exception in the chain of exceptions, if any.
      +/
    this(string msg,
         string file = __FILE__,
         size_t line = __LINE__,
         Throwable next = null)
    {
        super(msg, file, line, next);
    }
}

/* ************* Constants *************** */

/++
    $(RED Scheduled for deprecation in January 2012.
          Please use $(XREF ascii, hexDigits) instead.)

    0..9A..F
  +/
immutable char[16] hexdigits = "0123456789ABCDEF";

/++
    $(RED Scheduled for deprecation in January 2012.
          Please use $(XREF ascii, digits) instead.)

    0..9
  +/
alias std.ascii.digits digits;

/++
    $(RED Scheduled for deprecation in January 2012.
          Please use $(XREF ascii, octDigits) instead.)

    0..7
  +/
immutable char[8]  octdigits = "01234567";

/++
    $(RED Scheduled for deprecation in January 2012.
          Please use $(XREF ascii, lowercase) instead.)

    a..z
  +/
immutable char[26] lowercase = "abcdefghijklmnopqrstuvwxyz";

/++
    $(RED Scheduled for deprecation in January 2012.
          Please use $(XREF ascii, letters) instead.)

    A..Za..z
  +/
immutable char[52] letters   = "ABCDEFGHIJKLMNOPQRSTUVWXYZ"
    "abcdefghijklmnopqrstuvwxyz";

/++
    $(RED Scheduled for deprecation in January 2012.
          Please use $(XREF ascii, uppercase) instead.)

    A..Z
  +/
immutable char[26] uppercase = "ABCDEFGHIJKLMNOPQRSTUVWXYZ";

/++
    $(RED Scheduled for deprecation in January 2012.
          Please use $(XREF ascii, whitespace) instead.)

    ASCII whitespace.
  +/
alias std.ascii.whitespace whitespace;

/++
    $(RED Scheduled for deprecation in January 2012.
          Please use $(XREF uni, lineSep) instead.)

    UTF line separator.
  +/
enum dchar LS = '\u2028';

/++
    $(RED Scheduled for deprecation in January 2012.
          Please use $(XREF uni, paraSep) instead.)

    UTF paragraph separator.
  +/
enum dchar PS = '\u2029';

/++
    $(RED Scheduled for deprecation in January 2012.
          Please use $(XREF ascii, newline) instead.)

    Newline sequence for this system.
  +/
alias std.ascii.newline newline;

/**********************************
 * $(RED Scheduled for deprecation in January 2012.
 *       Please use $(XREF ascii, isWhite) or $(XREF uni, isWhite) instead.)
 *
 * Returns true if c is ASCII whitespace or unicode LS or PS.
 */
version(StdDdoc) bool iswhite(dchar c);
else bool iswhite(C)(C c)
    if(is(Unqual!C : dchar))
{
    pragma(msg, softDeprec!("2.054", "January 2012", "iswhite",
                            "std.ascii.isWhite or std.uni.isWhite"));

    return c <= 0x7F
        ? indexOf(whitespace, c) != -1
        : (c == paraSep || c == lineSep);
}


/++
    Compares two ranges of characters lexicographically. The comparison is
    case insensitive. Use $(D XREF algorithm, cmp) for a case sensitive
    comparison. $(D icmp) works like $(D XREF algorithm, cmp) except that it
    converts characters to lowercase prior to applying ($D pred). Technically,
    $(D icmp(r1, r2)) is equivalent to
    $(D cmp!"std.uni.toLower(a) < std.uni.toLower(b)"(r1, r2)).

    $(BOOKTABLE,
        $(TR $(TD $(D < 0))  $(TD $(D s1 < s2) ))
        $(TR $(TD $(D = 0))  $(TD $(D s1 == s2)))
        $(TR $(TD $(D > 0))  $(TD $(D s1 > s2)))
     )
  +/
int icmp(alias pred = "a < b", S1, S2)(S1 s1, S2 s2)
    if(isSomeString!S1 && isSomeString!S2)
{
    static if(is(typeof(pred) : string))
        enum isLessThan = pred == "a < b";
    else
        enum isLessThan = false;

    size_t i, j;
    while(i < s1.length && j < s2.length)
    {
        immutable c1 = std.uni.toLower(decode(s1, i));
        immutable c2 = std.uni.toLower(decode(s2, j));

        static if(isLessThan)
        {
            if(c1 != c2)
            {
                if(c1 < c2) return -1;
                if(c1 > c2) return 1;
            }
        }
        else
        {
            if(binaryFun!pred(c1, c2)) return -1;
            if(binaryFun!pred(c2, c1)) return 1;
        }
    }

    if(i < s1.length) return 1;
    if(j < s2.length) return -1;

    return 0;
}

int icmp(alias pred = "a < b", S1, S2)(S1 s1, S2 s2)
    if(!(isSomeString!S1 && isSomeString!S2) &&
       isForwardRange!S1 && is(Unqual!(ElementType!S1) == dchar) &&
       isForwardRange!S2 && is(Unqual!(ElementType!S2) == dchar))
{
    static if(is(typeof(pred) : string))
        enum isLessThan = pred == "a < b";
    else
        enum isLessThan = false;

    for(;; s1.popFront(), s2.popFront())
    {
        if(s1.empty) return s2.empty ? 0 : -1;
        if(s2.empty) return 1;

        immutable c1 = std.uni.toLower(s1.front);
        immutable c2 = std.uni.toLower(s2.front);

        static if(isLessThan)
        {
            if(c1 != c2)
            {
                if(c1 < c2) return -1;
                if(c1 > c2) return 1;
            }
        }
        else
        {
            if(binaryFun!pred(c1, c2)) return -1;
            if(binaryFun!pred(c2, c1)) return 1;
        }
    }
}

unittest
{
    debug(string) printf("string.icmp.unittest\n");

    assert(icmp("Ü", "ü") == 0, "Über failure");
    assert(icmp("abc", "abc") == 0);
    assert(icmp("ABC", "abc") == 0);
    assert(icmp("abc"w, "abc") == 0);
    assert(icmp("ABC", "abc"w) == 0);
    assert(icmp("abc"d, "abc") == 0);
    assert(icmp("ABC", "abc"d) == 0);
    assert(icmp(cast(char[])"abc", "abc") == 0);
    assert(icmp("ABC", cast(char[])"abc") == 0);
    assert(icmp(cast(wchar[])"abc"w, "abc") == 0);
    assert(icmp("ABC", cast(wchar[])"abc"w) == 0);
    assert(icmp(cast(dchar[])"abc"d, "abc") == 0);
    assert(icmp("ABC", cast(dchar[])"abc"d) == 0);
    assert(icmp(cast(string)null, cast(string)null) == 0);
    assert(icmp("", "") == 0);
    assert(icmp("abc", "abcd") < 0);
    assert(icmp("abcd", "abc") > 0);
    assert(icmp("abc", "abd") < 0);
    assert(icmp("bbc", "abc") > 0);
    assert(icmp("abc", "abc"w) == 0);
    assert(icmp("ABC"w, "abc") == 0);
    assert(icmp("", ""w) == 0);
    assert(icmp("abc"w, "abcd") < 0);
    assert(icmp("abcd", "abc"w) > 0);
    assert(icmp("abc", "abd") < 0);
    assert(icmp("bbc"w, "abc") > 0);
    assert(icmp("aaa", "aaaa"d) < 0);
    assert(icmp("aaaa"w, "aaa"d) > 0);
    assert(icmp("aaa"d, "aaa"w) == 0);
    assert(icmp("\u0430\u0411\u0543"d, "\u0430\u0411\u0543") == 0);
    assert(icmp("\u0430\u0411\u0543"d, "\u0431\u0410\u0544") < 0);
    assert(icmp("\u0431\u0411\u0544"d, "\u0431\u0410\u0543") > 0);
    assert(icmp("\u0430\u0410\u0543"d, "\u0430\u0410\u0544") < 0);
    assert(icmp("\u0430\u0411\u0543"d, "\u0430\u0411\u0543\u0237") < 0);
    assert(icmp("\u0430\u0411\u0543\u0237"d, "\u0430\u0411\u0543") > 0);

    assert(icmp("aaa", filter!"true"("aaa")) == 0);
    assert(icmp(filter!"true"("aaa"), "aaa") == 0);
    assert(icmp(filter!"true"("aaa"), filter!"true"("aaa")) == 0);
    assert(icmp(filter!"true"("\u0430\u0411\u0543"d), "\u0430\u0411\u0543") == 0);
    assert(icmp(filter!"true"("\u0430\u0411\u0543"d), "\u0431\u0410\u0544"w) < 0);
    assert(icmp("\u0431\u0411\u0544"d, filter!"true"("\u0431\u0410\u0543"w)) > 0);
    assert(icmp("\u0430\u0410\u0543"d, filter!"true"("\u0430\u0410\u0544")) < 0);
    assert(icmp(filter!"true"("\u0430\u0411\u0543"d), filter!"true"("\u0430\u0411\u0543\u0237")) < 0);
    assert(icmp(filter!"true"("\u0430\u0411\u0543\u0237"d), filter!"true"("\u0430\u0411\u0543")) > 0);
}


/++
    Returns a C-style 0-terminated string equivalent to $(D s). $(D s) must not
    contain embedded $(D 0)'s as any C functions will treat the first $(D 0)
    that it sees a the end of the string. I $(D s) is $(D null) or empty, then
    a string containing only $(D '\0') is returned.

    $(RED Important Note:) When passing a $(D char*) to a C function, and the C
    function keeps it around for any reason, make sure that you keep a reference
    to it in your D code. Otherwise, it may go away during a garbage collection
    cycle and cause a nasty bug when the C code tries to use it.
  +/
immutable(char)* toStringz(const(char)[] s) pure nothrow
in
{
    // The assert below contradicts the unittests!
    //assert(memchr(s.ptr, 0, s.length) == null,
    //text(s.length, ": `", s, "'"));
}
out (result)
{
    if (result)
    {
        auto slen = s.length;
        while (slen > 0 && s[slen-1] == 0) --slen;
        assert(strlen(result) == slen);
        assert(memcmp(result, s.ptr, slen) == 0);
    }
}
body
{
    /+ Unfortunately, this isn't reliable.
     We could make this work if string literals are put
     in read-only memory and we test if s[] is pointing into
     that.

     /* Peek past end of s[], if it's 0, no conversion necessary.
     * Note that the compiler will put a 0 past the end of static
     * strings, and the storage allocator will put a 0 past the end
     * of newly allocated char[]'s.
     */
     char* p = &s[0] + s.length;
     if (*p == 0)
     return s;
     +/

    // Need to make a copy
    auto copy = new char[s.length + 1];
    copy[0..s.length] = s;
    copy[s.length] = 0;

    return assumeUnique(copy).ptr;
}

/++ Ditto +/
immutable(char)* toStringz(string s) pure nothrow
{
    if (s.empty) return "".ptr;
    /* Peek past end of s[], if it's 0, no conversion necessary.
     * Note that the compiler will put a 0 past the end of static
     * strings, and the storage allocator will put a 0 past the end
     * of newly allocated char[]'s.
     */
    immutable p = s.ptr + s.length;
    // Is p dereferenceable? A simple test: if the p points to an
    // address multiple of 4, then conservatively assume the pointer
    // might be pointing to a new block of memory, which might be
    // unreadable. Otherwise, it's definitely pointing to valid
    // memory.
    if ((cast(size_t) p & 3) && *p == 0)
        return s.ptr;
    return toStringz(cast(const char[]) s);
}

unittest
{
    debug(string) printf("string.toStringz.unittest\n");

    auto p = toStringz("foo");
    assert(strlen(p) == 3);
    const(char) foo[] = "abbzxyzzy";
    p = toStringz(foo[3..5]);
    assert(strlen(p) == 2);

    string test = "";
    p = toStringz(test);
    assert(*p == 0);

    test = "\0";
    p = toStringz(test);
    assert(*p == 0);

    test = "foo\0";
    p = toStringz(test);
    assert(p[0] == 'f' && p[1] == 'o' && p[2] == 'o' && p[3] == 0);
}


/**
   Flag indicating whether a search is case-sensitive.
*/
enum CaseSensitive { no, yes }

/++
    Returns the index of the first occurence of $(D c) in $(D s). If $(D c)
    is not found, then $(D -1) is returned.

    $(D cs) indicates whether the comparisons are case sensitive.
  +/
sizediff_t indexOf(Char)(in Char[] s,
                         dchar c,
                         CaseSensitive cs = CaseSensitive.yes) pure
    if(isSomeChar!Char)
{
    if (cs == CaseSensitive.yes)
    {
        static if (Char.sizeof == 1)
        {
            if (std.ascii.isASCII(c))
            {                                               // Plain old ASCII
                auto p = cast(char*)memchr(s.ptr, c, s.length);
                if (p)
                    return p - cast(char *)s;
                else
                    return -1;
            }
        }

        // c is a universal character
        foreach (sizediff_t i, dchar c2; s)
        {
            if (c == c2)
                return i;
        }
    }
    else
    {
        if (std.ascii.isASCII(c))
        {                                                   // Plain old ASCII
            auto c1 = cast(char) std.ascii.toLower(c);

            foreach (sizediff_t i, c2; s)
            {
                auto c3 = std.ascii.toLower(c2);
                if (c1 == c3)
                    return i;
            }
        }
        else
        {                                                   // c is a universal character
            auto c1 = std.uni.toLower(c);

            foreach (sizediff_t i, dchar c2; s)
            {
                auto c3 = std.uni.toLower(c2);
                if (c1 == c3)
                    return i;
            }
        }
    }
    return -1;
}

unittest
{
    debug(string) printf("string.indexOf.unittest\n");

    foreach (S; TypeTuple!(string, wstring, dstring))
    {
        assert(indexOf(cast(S)null, cast(dchar)'a') == -1);
        assert(indexOf(to!S("def"), cast(dchar)'a') == -1);
        assert(indexOf(to!S("abba"), cast(dchar)'a') == 0);
        assert(indexOf(to!S("def"), cast(dchar)'f') == 2);

        assert(indexOf(to!S("def"), cast(dchar)'a', CaseSensitive.no) == -1);
        assert(indexOf(to!S("def"), cast(dchar)'a', CaseSensitive.no) == -1);
        assert(indexOf(to!S("Abba"), cast(dchar)'a', CaseSensitive.no) == 0);
        assert(indexOf(to!S("def"), cast(dchar)'F', CaseSensitive.no) == 2);

        S sPlts = "Mars: the fourth Rock (Planet) from the Sun.";
        assert(indexOf("def", cast(char)'f', CaseSensitive.no) == 2);
        assert(indexOf(sPlts, cast(char)'P', CaseSensitive.no) == 23);
        assert(indexOf(sPlts, cast(char)'R', CaseSensitive.no) == 2);
    }

    foreach(cs; EnumMembers!CaseSensitive)
    {
        assert(indexOf("hello\U00010143\u0100\U00010143", '\u0100', cs) == 9);
        assert(indexOf("hello\U00010143\u0100\U00010143"w, '\u0100', cs) == 7);
        assert(indexOf("hello\U00010143\u0100\U00010143"d, '\u0100', cs) == 6);
    }
}

/++
    Returns the index of the first occurence of $(D sub) in $(D s). If $(D sub)
    is not found, then $(D -1) is returned.

    $(D cs) indicates whether the comparisons are case sensitive.
  +/
sizediff_t indexOf(Char1, Char2)(const(Char1)[] s,
                                 const(Char2)[] sub,
                                 CaseSensitive cs = CaseSensitive.yes)
    if(isSomeChar!Char1 && isSomeChar!Char2)
{
    const(Char1)[] balance;
    if (cs == CaseSensitive.yes)
    {
        balance = std.algorithm.find(s, sub);
    }
    else
    {
        balance = std.algorithm.find!
            ((dchar a, dchar b){return std.uni.toLower(a) == std.uni.toLower(b);})
            (s, sub);
    }
    return balance.empty ? -1 : balance.ptr - s.ptr;
}

unittest
{
    debug(string) printf("string.indexOf.unittest\n");

    foreach(S; TypeTuple!(string, wstring, dstring))
    {
        foreach(T; TypeTuple!(string, wstring, dstring))
        {
            assert(indexOf(cast(S)null, to!T("a")) == -1);
            assert(indexOf(to!S("def"), to!T("a")) == -1);
            assert(indexOf(to!S("abba"), to!T("a")) == 0);
            assert(indexOf(to!S("def"), to!T("f")) == 2);
            assert(indexOf(to!S("dfefffg"), to!T("fff")) == 3);
            assert(indexOf(to!S("dfeffgfff"), to!T("fff")) == 6);

            assert(indexOf(to!S("dfeffgfff"), to!T("a"), CaseSensitive.no) == -1);
            assert(indexOf(to!S("def"), to!T("a"), CaseSensitive.no) == -1);
            assert(indexOf(to!S("abba"), to!T("a"), CaseSensitive.no) == 0);
            assert(indexOf(to!S("def"), to!T("f"), CaseSensitive.no) == 2);
            assert(indexOf(to!S("dfefffg"), to!T("fff"), CaseSensitive.no) == 3);
            assert(indexOf(to!S("dfeffgfff"), to!T("fff"), CaseSensitive.no) == 6);

            S sPlts = "Mars: the fourth Rock (Planet) from the Sun.";
            S sMars = "Who\'s \'My Favorite Maritian?\'";

            assert(indexOf(sMars, to!T("MY fAVe"), CaseSensitive.no) == -1);
            assert(indexOf(sMars, to!T("mY fAVOriTe"), CaseSensitive.no) == 7);
            assert(indexOf(sPlts, to!T("mArS:"), CaseSensitive.no) == 0);
            assert(indexOf(sPlts, to!T("rOcK"), CaseSensitive.no) == 17);
            assert(indexOf(sPlts, to!T("Un."), CaseSensitive.no) == 41);
            assert(indexOf(sPlts, to!T(sPlts), CaseSensitive.no) == 0);

            assert(indexOf("\u0100", to!T("\u0100"), CaseSensitive.no) == 0);

            // Thanks to Carlos Santander B. and zwang
            assert(indexOf("sus mejores cortesanos. Se embarcaron en el puerto de Dubai y",
                           to!T("page-break-before"), CaseSensitive.no) == -1);
        }

        foreach(cs; EnumMembers!CaseSensitive)
        {
            assert(indexOf("hello\U00010143\u0100\U00010143", to!S("\u0100"), cs) == 9);
            assert(indexOf("hello\U00010143\u0100\U00010143"w, to!S("\u0100"), cs) == 7);
            assert(indexOf("hello\U00010143\u0100\U00010143"d, to!S("\u0100"), cs) == 6);
        }
    }
}


/++
    Returns the index of the last occurence of $(D c) in $(D s). If $(D c)
    is not found, then $(D -1) is returned.

    $(D cs) indicates whether the comparisons are case sensitive.
  +/
sizediff_t lastIndexOf(Char)(const(Char)[] s,
                             dchar c,
                             CaseSensitive cs = CaseSensitive.yes)
    if(isSomeChar!Char)
{
    if(cs == CaseSensitive.yes)
    {
        if(cast(dchar)(cast(Char)c) == c)
        {
            for(auto i = s.length; i-- != 0;)
            {
                if(s[i] == c)
                    return cast(sizediff_t)i;
            }
        }
        else
        {
            for(size_t i = s.length; !s.empty;)
            {
                if(s.back == c)
                    return cast(sizediff_t)i - codeLength!Char(c);

                i -= strideBack(s, i);
                s = s[0 .. i];
            }
        }
    }
    else
    {
        if(std.ascii.isASCII(c))
        {
            immutable c1 = std.ascii.toLower(c);

            for(auto i = s.length; i-- != 0;)
            {
                immutable c2 = std.ascii.toLower(s[i]);
                if(c1 == c2)
                    return cast(sizediff_t)i;
            }
        }
        else
        {
            immutable c1 = std.uni.toLower(c);

            for(size_t i = s.length; !s.empty;)
            {
                if(std.uni.toLower(s.back) == c1)
                    return cast(sizediff_t)i - codeLength!Char(c);

                i -= strideBack(s, i);
                s = s[0 .. i];
            }
        }
    }

    return -1;
}

unittest
{
    debug(string) printf("string.lastIndexOf.unittest\n");

    foreach(S; TypeTuple!(string, wstring, dstring))
    {
        assert(lastIndexOf(cast(S) null, 'a') == -1);
        assert(lastIndexOf(to!S("def"), 'a') == -1);
        assert(lastIndexOf(to!S("abba"), 'a') == 3);
        assert(lastIndexOf(to!S("def"), 'f') == 2);

        assert(lastIndexOf(cast(S) null, 'a', CaseSensitive.no) == -1);
        assert(lastIndexOf(to!S("def"), 'a', CaseSensitive.no) == -1);
        assert(lastIndexOf(to!S("AbbA"), 'a', CaseSensitive.no) == 3);
        assert(lastIndexOf(to!S("def"), 'F', CaseSensitive.no) == 2);

        S sPlts = "Mars: the fourth Rock (Planet) from the Sun.";

        assert(lastIndexOf(to!S("def"), 'f', CaseSensitive.no) == 2);
        assert(lastIndexOf(sPlts, 'M', CaseSensitive.no) == 34);
        assert(lastIndexOf(sPlts, 'S', CaseSensitive.no) == 40);
    }

    foreach(cs; EnumMembers!CaseSensitive)
    {
        assert(lastIndexOf("\U00010143\u0100\U00010143hello", '\u0100', cs) == 4);
        assert(lastIndexOf("\U00010143\u0100\U00010143hello"w, '\u0100', cs) == 2);
        assert(lastIndexOf("\U00010143\u0100\U00010143hello"d, '\u0100', cs) == 1);
    }
}

/++
    Returns the index of the last occurence of $(D sub) in $(D s). If $(D sub)
    is not found, then $(D -1) is returned.

    $(D cs) indicates whether the comparisons are case sensitive.
  +/
sizediff_t lastIndexOf(Char1, Char2)(const(Char1)[] s,
                                     const(Char2)[] sub,
                                     CaseSensitive cs = CaseSensitive.yes)
    if(isSomeChar!Char1 && isSomeChar!Char2)
{
    if(sub.empty)
        return s.length;

    if(walkLength(sub) == 1)
        return lastIndexOf(s, sub.front, cs);

    if(cs == CaseSensitive.yes)
    {
        static if(is(Unqual!Char1 == Unqual!Char2))
        {
            immutable c = sub[0];

            for(sizediff_t i = s.length - sub.length; i >= 0; --i)
            {
                if(s[i] == c && memcmp(&s[i + 1], &sub[1], sub.length - 1) == 0)
                    return i;
            }
        }
        else
        {
            for(size_t i = s.length; !s.empty;)
            {
                if(s.endsWith(sub))
                    return cast(sizediff_t)i - to!(const(Char1)[])(sub).length;

                i -= strideBack(s, i);
                s = s[0 .. i];
            }
        }
    }
    else
    {
        for(size_t i = s.length; !s.empty;)
        {
            if(endsWith!((dchar a, dchar b) {return std.uni.toLower(a) == std.uni.toLower(b);})
                        (s, sub))
            {
                return cast(sizediff_t)i - to!(const(Char1)[])(sub).length;
            }

            i -= strideBack(s, i);
            s = s[0 .. i];
        }
    }

    return -1;
}

unittest
{
    debug(string) printf("string.lastIndexOf.unittest\n");

    foreach(S; TypeTuple!(string, wstring, dstring))
    {
        foreach(T; TypeTuple!(string, wstring, dstring))
        {
            enum typeStr = S.stringof ~ " " ~ T.stringof;

            assert(lastIndexOf(cast(S)null, to!T("a")) == -1, typeStr);
            assert(lastIndexOf(to!S("abcdefcdef"), to!T("c")) == 6, typeStr);
            assert(lastIndexOf(to!S("abcdefcdef"), to!T("cd")) == 6, typeStr);
            assert(lastIndexOf(to!S("abcdefcdef"), to!T("ef")) == 8, typeStr);
            assert(lastIndexOf(to!S("abcdefCdef"), to!T("c")) == 2, typeStr);
            assert(lastIndexOf(to!S("abcdefCdef"), to!T("cd")) == 2, typeStr);
            assert(lastIndexOf(to!S("abcdefcdef"), to!T("x")) == -1, typeStr);
            assert(lastIndexOf(to!S("abcdefcdef"), to!T("xy")) == -1, typeStr);
            assert(lastIndexOf(to!S("abcdefcdef"), to!T("")) == 10, typeStr);

            assert(lastIndexOf(cast(S)null, to!T("a"), CaseSensitive.no) == -1, typeStr);
            assert(lastIndexOf(to!S("abcdefCdef"), to!T("c"), CaseSensitive.no) == 6, typeStr);
            assert(lastIndexOf(to!S("abcdefCdef"), to!T("cD"), CaseSensitive.no) == 6, typeStr);
            assert(lastIndexOf(to!S("abcdefcdef"), to!T("x"), CaseSensitive.no) == -1, typeStr);
            assert(lastIndexOf(to!S("abcdefcdef"), to!T("xy"), CaseSensitive.no) == -1, typeStr);
            assert(lastIndexOf(to!S("abcdefcdef"), to!T(""), CaseSensitive.no) == 10, typeStr);

            assert(lastIndexOf(to!S("abcdefcdef"), to!T("c"), CaseSensitive.no) == 6, typeStr);
            assert(lastIndexOf(to!S("abcdefcdef"), to!T("cd"), CaseSensitive.no) == 6, typeStr);
            assert(lastIndexOf(to!S("abcdefcdef"), to!T("def"), CaseSensitive.no) == 7, typeStr);

            S sPlts = "Mars: the fourth Rock (Planet) from the Sun.";
            S sMars = "Who\'s \'My Favorite Maritian?\'";

            assert(lastIndexOf(sMars, to!T("RiTE maR"), CaseSensitive.no) == 14, typeStr);
            assert(lastIndexOf(sPlts, to!T("FOuRTh"), CaseSensitive.no) == 10, typeStr);
            assert(lastIndexOf(sMars, to!T("whO\'s \'MY"), CaseSensitive.no) == 0, typeStr);
            assert(lastIndexOf(sMars, to!T(sMars), CaseSensitive.no) == 0, typeStr);
        }

        foreach(cs; EnumMembers!CaseSensitive)
        {
            enum csString = to!string(cs);

            assert(lastIndexOf("\U00010143\u0100\U00010143hello", to!S("\u0100"), cs) == 4, csString);
            assert(lastIndexOf("\U00010143\u0100\U00010143hello"w, to!S("\u0100"), cs) == 2, csString);
            assert(lastIndexOf("\U00010143\u0100\U00010143hello"d, to!S("\u0100"), cs) == 1, csString);
        }
    }
}


/**
 * Returns the representation type of a string, which is the same type
 * as the string except the character type is replaced by $(D ubyte),
 * $(D ushort), or $(D uint) depending on the character width.
 *
 * Example:
----
string s = "hello";
static assert(is(typeof(representation(s)) == immutable(ubyte)[]));
----
 */
auto representation(Char)(Char[] s) pure nothrow
    if(isSomeChar!Char)
{
    // Get representation type
    static if (Char.sizeof == 1) enum t = "ubyte";
    else static if (Char.sizeof == 2) enum t = "ushort";
    else static if (Char.sizeof == 4) enum t = "uint";
    else static assert(false); // can't happen due to isSomeChar!Char

    // Get representation qualifier
    static if (is(Char == immutable)) enum q = "immutable";
    else static if (is(Char == const)) enum q = "const";
    else static if (is(Char == shared)) enum q = "shared";
    else enum q = "";

    // Result type is qualifier(RepType)[]
    static if (q.length)
        return mixin("cast(" ~ q ~ "(" ~ t ~ ")[]) s");
    else
        return mixin("cast(" ~ t ~ "[]) s");
}

unittest
{
    auto c = to!(char[])("hello");
    static assert(is(typeof(representation(c)) == ubyte[]));

    auto w = to!(wchar[])("hello");
    static assert(is(typeof(representation(w)) == ushort[]));

    auto d = to!(dchar[])("hello");
    static assert(is(typeof(representation(d)) == uint[]));

    const(char[]) cc = "hello";
    static assert(is(typeof(representation(cc)) == const(ubyte)[]));

    const(wchar[]) cw = "hello"w;
    static assert(is(typeof(representation(cw)) == const(ushort)[]));

    const(dchar[]) cd = "hello"d;
    static assert(is(typeof(representation(cd)) == const(uint)[]));

    string s = "hello";
    static assert(is(typeof(representation(s)) == immutable(ubyte)[]));

    wstring iw = "hello"w;
    static assert(is(typeof(representation(iw)) == immutable(ushort)[]));

    dstring id = "hello"d;
    static assert(is(typeof(representation(id)) == immutable(uint)[]));
}


/************************************
 * $(RED Scheduled for deprecation in January 2012.
 *       Please use $(D toLower) instead.)
 *
 * Convert string s[] to lower case.
 */
S tolower(S)(S s) if (isSomeString!S)
{
    pragma(msg, softDeprec!("2.054", "January 2012", "tolower", "std.string.toLower"));
    return toLower!S(s);
}

/++
    Returns a string which is identical to $(D s) except that all of its
    characters are lowercase (in unicode, not just ASCII). If $(D s) does not
    have any uppercase characters, then $(D s) is returned.
  +/
S toLower(S)(S s) @trusted pure
    if(isSomeString!S)
{
    foreach (i, dchar cOuter; s)
    {
        if (!std.uni.isUpper(cOuter)) continue;
        auto result = s[0.. i].dup;
        foreach (dchar c; s[i .. $])
        {
            if (std.uni.isUpper(c))
            {
                c = std.uni.toLower(c);
            }
            result ~= c;
        }
        return cast(S) result;
    }
    return s;
}

unittest
{
    debug(string) printf("string.toLower.unittest\n");

    foreach(S; TypeTuple!(string, wstring, dstring, char[], wchar[], dchar[]))
    {
        S s = cast(S)"hello world\u0101";
        assert(toLower(s) is s);
        const S sc = "hello world\u0101";
        assert(toLower(sc) is sc);
        immutable S si = "hello world\u0101";
        assert(toLower(si) is si);

        S t = cast(S)"Hello World\u0100";
        assert(toLower(t) == s);
        const S tc = "hello world\u0101";
        assert(toLower(tc) == s);
        immutable S ti = "hello world\u0101";
        assert(toLower(ti) == s);
    }
}

/**
   $(RED Scheduled for deprecation in January 2012.
         Please use $(D toLowerInPlace) instead.)

   Converts $(D s) to lowercase in place.
 */
void tolowerInPlace(C)(ref C[] s) if (isSomeChar!C)
{
    pragma(msg, softDeprec!("2.054", "January 2012", "tolowerInPlace", "std.string.toLowerInPlace"));
    toLowerInPlace!C(s);
}

/++
    Converts $(D s) to lowercase (in unicode, not just ASCII) in place.
    If $(D s) does not have any uppercase characters, then $(D s) is unaltered.
 +/
void toLowerInPlace(C)(ref C[] s)
    if(is(C == char) || is(C == wchar))
{
    for (size_t i = 0; i < s.length; )
    {
        immutable c = s[i];
        if (std.ascii.isUpper(c))
        {
            s[i++] = cast(C) (c + (cast(C)'a' - 'A'));
        }
        else if (!std.ascii.isASCII(c))
        {
            // wide character
            size_t j = i;
            dchar dc = decode(s, j);
            assert(j > i);
            if (!std.uni.isUpper(dc))
            {
                i = j;
                continue;
            }
            auto toAdd = to!(C[])(std.uni.toLower(dc));
            s = s[0 .. i] ~ toAdd  ~ s[j .. $];
            i += toAdd.length;
        }
        else
        {
            ++i;
        }
    }
}

void toLowerInPlace(C)(ref C[] s) @safe pure nothrow
    if(is(C == dchar))
{
    foreach(ref c; s)
    {
        if(std.uni.isUpper(c))
            c = std.uni.toLower(c);
    }
}

unittest
{
    debug(string) printf("string.toLowerInPlace.unittest\n");

    foreach(S; TypeTuple!(char[], wchar[], dchar[]))
    {
        S s = to!S("hello world\u0101");
        toLowerInPlace(s);
        assert(s == "hello world\u0101");

        S t = to!S("Hello World\u0100");
        toLowerInPlace(t);
        assert(t == "hello world\u0101");
    }
}

unittest
{
    debug(string) printf("string.toLower/toLowerInPlace.unittest\n");

    string s1 = "FoL";
    string s2 = toLower(s1);
    assert(cmp(s2, "fol") == 0, s2);
    assert(s2 != s1);

    char[] s3 = s1.dup;
    toLowerInPlace(s3);
    assert(s3 == s2, s3);

    s1 = "A\u0100B\u0101d";
    s2 = toLower(s1);
    s3 = s1.dup;
    assert(cmp(s2, "a\u0101b\u0101d") == 0);
    assert(s2 !is s1);
    toLowerInPlace(s3);
    assert(s3 == s2, s3);

    s1 = "A\u0460B\u0461d";
    s2 = toLower(s1);
    s3 = s1.dup;
    assert(cmp(s2, "a\u0461b\u0461d") == 0);
    assert(s2 !is s1);
    toLowerInPlace(s3);
    assert(s3 == s2, s3);

    s1 = "\u0130";
    s2 = toLower(s1);
    s3 = s1.dup;
    assert(s2 == "i");
    assert(s2 !is s1);
    toLowerInPlace(s3);
    assert(s3 == s2, s3);

    // Test on wchar and dchar strings.
    assert(toLower("Some String"w) == "some string"w);
    assert(toLower("Some String"d) == "some string"d);
}

/************************************
 * $(RED Scheduled for deprecation in January 2012.
 *       Please use $(D toUpper) instead.)
 *
 * Convert string s[] to upper case.
 */
S toupper(S)(S s) if (isSomeString!S)
{
    pragma(msg, softDeprec!("2.054", "January 2012", "toupper", "std.string.toUpper"));
    return toUpper!S(s);
}

/++
    Returns a string which is identical to $(D s) except that all of its
    characters are uppercase (in unicode, not just ASCII). If $(D s) does not
    have any lowercase characters, then $(D s) is returned.
  +/
S toUpper(S)(S s) @trusted pure
    if(isSomeString!S)
{
    foreach (i, dchar cOuter; s)
    {
        if (!std.uni.isLower(cOuter)) continue;
        auto result = s[0.. i].dup;
        foreach (dchar c; s[i .. $])
        {
            if (std.uni.isLower(c))
            {
                c = std.uni.toUpper(c);
            }
            result ~= c;
        }
        return cast(S) result;
    }
    return s;
}

unittest
{
    debug(string) printf("string.toUpper.unittest\n");

    foreach(S; TypeTuple!(string, wstring, dstring, char[], wchar[], dchar[]))
    {
        S s = cast(S)"HELLO WORLD\u0100";
        assert(toUpper(s) is s);
        const S sc = "HELLO WORLD\u0100";
        assert(toUpper(sc) is sc);
        immutable S si = "HELLO WORLD\u0100";
        assert(toUpper(si) is si);

        S t = cast(S)"hello world\u0101";
        assert(toUpper(t) == s);
        const S tc = "HELLO WORLD\u0100";
        assert(toUpper(tc) == s);
        immutable S ti = "HELLO WORLD\u0100";
        assert(toUpper(ti) == s);
    }
}

/**
    $(RED Scheduled for deprecation in January 2012.
          Please use $(D toUpperInPlace) instead.)

   Converts $(D s) to uppercase in place.
 */
void toupperInPlace(C)(ref C[] s) if (isSomeChar!C)
{
    pragma(msg, softDeprec!("2.054", "January 2012", "toupperInPlace", "std.string.toUpperInPlace"));
    toUpperInPlace!C(s);
}

/++
    Converts $(D s) to uppercase (in unicode, not just ASCII) in place.
    If $(D s) does not have any lowercase characters, then $(D s) is unaltered.
 +/
void toUpperInPlace(C)(ref C[] s)
    if(isSomeChar!C &&
       (is(C == char) || is(C == wchar)))
{
    for (size_t i = 0; i < s.length; )
    {
        immutable c = s[i];
        if ('a' <= c && c <= 'z')
        {
            s[i++] = cast(C) (c - (cast(C)'a' - 'A'));
        }
        else if (!std.ascii.isASCII(c))
        {
            // wide character
            size_t j = i;
            dchar dc = decode(s, j);
            assert(j > i);
            if (!std.uni.isLower(dc))
            {
                i = j;
                continue;
            }
            auto toAdd = to!(C[])(std.uni.toUpper(dc));
            s = s[0 .. i] ~ toAdd  ~ s[j .. $];
            i += toAdd.length;
        }
        else
        {
            ++i;
        }
    }
}

void toUpperInPlace(C)(ref C[] s) @safe pure nothrow
    if(is(C == dchar))
{
    foreach(ref c; s)
    {
        if(std.uni.isLower(c))
            c = std.uni.toUpper(c);
    }
}

unittest
{
    debug(string) printf("string.toUpperInPlace.unittest\n");

    foreach(S; TypeTuple!(char[], wchar[], dchar[]))
    {
        S s = to!S("HELLO WORLD\u0100");
        toUpperInPlace(s);
        assert(s == "HELLO WORLD\u0100");

        S t = to!S("Hello World\u0101");
        toUpperInPlace(t);
        assert(t == "HELLO WORLD\u0100");
    }
}

unittest
{
    debug(string) printf("string.toUpper/toUpperInPlace.unittest\n");

    string s1 = "FoL";
    string s2;
    char[] s3;

    s2 = toUpper(s1);
    s3 = s1.dup; toUpperInPlace(s3);
    assert(s3 == s2, s3);
    assert(cmp(s2, "FOL") == 0);
    assert(s2 !is s1);

    s1 = "a\u0100B\u0101d";
    s2 = toUpper(s1);
    s3 = s1.dup; toUpperInPlace(s3);
    assert(s3 == s2);
    assert(cmp(s2, "A\u0100B\u0100D") == 0);
    assert(s2 !is s1);

    s1 = "a\u0460B\u0461d";
    s2 = toUpper(s1);
    s3 = s1.dup; toUpperInPlace(s3);
    assert(s3 == s2);
    assert(cmp(s2, "A\u0460B\u0460D") == 0);
    assert(s2 !is s1);
}


/++
    Capitalize the first character of $(D s) and conver the rest of $(D s)
    to lowercase.
 +/
S capitalize(S)(S s) @trusted pure
    if(isSomeString!S)
{
    Unqual!(typeof(s[0]))[] retval;
    bool changed = false;

    foreach(i, dchar c; s)
    {
        dchar c2;

        if(i == 0)
        {
            c2 = std.uni.toUpper(c);
            if(c != c2)
                changed = true;
        }
        else
        {
            c2 = std.uni.toLower(c);
            if(c != c2)
            {
                if(!changed)
                {
                    changed = true;
                    retval = s[0 .. i].dup;
                }
            }
        }

        if(changed)
            std.utf.encode(retval, c2);
    }

    return changed ? cast(S)retval : s;
}

unittest
{
    debug(string) printf("string.capitalize.unittest\n");

    foreach (S; TypeTuple!(string, wstring, dstring, char[], wchar[], dchar[]))
    {
        S s1 = to!S("FoL");
        S s2;

        s2 = capitalize(s1);
        assert(cmp(s2, "Fol") == 0);
        assert(s2 !is s1);

        s2 = capitalize(s1[0 .. 2]);
        assert(cmp(s2, "Fo") == 0);
        assert(s2.ptr == s1.ptr);

        s1 = to!S("fOl");
        s2 = capitalize(s1);
        assert(cmp(s2, "Fol") == 0);
        assert(s2 !is s1);

        s1 = to!S("\u0131 \u0130");
        s2 = capitalize(s1);
        assert(cmp(s2, "\u0049 \u0069") == 0);
        assert(s2 !is s1);

        s1 = to!S("\u017F \u0049");
        s2 = capitalize(s1);
        assert(cmp(s2, "\u0053 \u0069") == 0);
        assert(s2 !is s1);
    }
}


/********************************************
 *  $(RED Scheduled for deprecation in January 2012.)
 *
 * Capitalize all words in string s[].
 * Remove leading and trailing whitespace.
 * Replace all sequences of whitespace with a single space.
 */
S capwords(S)(S s) if (isSomeString!S)
{
    pragma(msg, "Notice: As of Phobos 2.054, std.string.capwords has been " ~
                "scheduled for deprecation in January 2012.");

    return _capWords!S(s);
}

// This is purely so that capwords can be unit tested without spitting
// out the deprecation message.
private S _capWords(S)(S s) if (isSomeString!S)
{
    alias typeof(s[0]) C;
    auto retval = appender!(C[])();
    bool inWord = false;
    size_t wordStart = 0;

    foreach(i, dchar c; s)
    {
        if(std.uni.isWhite(s[i]))
        {
            if(inWord)
            {
                retval.put(capitalize(s[wordStart .. i]));
                inWord = false;
            }
        }
        else if(!inWord)
        {
            if(!retval.data.empty)
                retval.put(' ');

            wordStart = i;
            inWord = true;
        }
    }

    if(inWord)
        retval.put(capitalize(s[wordStart .. $]));

    return cast(S)retval.data;
}

unittest
{
    debug(string) printf("string.capwords.unittest\n");

    foreach (S; TypeTuple!(string, wstring, dstring, char[], wchar[], dchar[]))
    {
        auto s1 = to!S("\tfoo abc(aD)*  \t  (q PTT  ");
        S s2;

        s2 = _capWords(s1);
        assert(cmp(s2, "Foo Abc(ad)* (q Ptt") == 0);

        s1 = to!S("\u0430\u0411\u0544 \uFF48elLO\u00A0\u0131\u0053\u0049\u017F " ~
                  "\u017F\u0053\u0131\u0130");
        s2 = _capWords(s1);
        assert(cmp(s2, "\u0410\u0431\u0574 \uFF28ello\u00A0\u0049\u0073\u0069\u017F " ~
                       "\u0053\u0053\u0131\u0069"));
    }
}


/********************************************
<<<<<<< HEAD
 * $(RED Deprecated. It will be removed in February 2012.
 *       Please use $(XREF array, replicate) instead.
=======
 *  $(RED Scheduled for deprecation in August 2011.
 *        Please use $(XREF array, replicate) instead.)
>>>>>>> dc6c2833
 *
 * Repeat $(D s) for $(D n) times.
 */
deprecated S repeat(S)(S s, size_t n)
{
    pragma(msg, hardDeprec!("2.055", "February 2012", "repeat", "std.array.replicate"));
    return std.array.replicate(s, n);
}


/**************************************
 * Split s[] into an array of lines,
 * using CR, LF, or CR-LF as the delimiter.
 * The delimiter is not included in the line.
 */
S[] splitlines(S)(S s)
{
    pragma(msg, softDeprec!("2.054", "January 2012", "splitlines", "std.string.splitLines"));
    return splitLines!S(s);
}

/++
    Split $(D s) into an array of lines using $(D '\r'), $(D '\n'),
    $(D "\r\n"), $(XREF uni, lineSep), and $(XREF uni, paraSep) as delimiters.
    The delimiter is not included in the strings returned.
  +/
S[] splitLines(S)(S s)
    if(isSomeString!S)
{
    size_t iStart = 0;
    size_t nextI = 0;
    auto retval = appender!(S[])();

    for(size_t i; i < s.length; i = nextI)
    {
        immutable c = decode(s, nextI);

        if(c == '\r' || c == '\n' || c == lineSep || c == paraSep)
        {
            retval.put(s[iStart .. i]);
            iStart = nextI;

            if(c == '\r' && i + 1 < s.length && s[i + 1] == '\n')
            {
                ++nextI;
                ++iStart;
            }
        }
    }

    if(iStart != nextI)
        retval.put(s[iStart .. $]);

    return retval.data;
}

unittest
{
    debug(string) printf("string.splitLines.unittest\n");

    foreach (S; TypeTuple!(char[], wchar[], dchar[], string, wstring, dstring))
    {
        auto s = to!S("\rpeter\n\rpaul\r\njerry\u2028ice\u2029cream\n\nsunday\n");

        auto lines = splitLines(s);
        assert(lines.length == 9);
        assert(lines[0] == "");
        assert(lines[1] == "peter");
        assert(lines[2] == "");
        assert(lines[3] == "paul");
        assert(lines[4] == "jerry");
        assert(lines[5] == "ice");
        assert(lines[6] == "cream");
        assert(lines[7] == "");
        assert(lines[8] == "sunday");

        s.popBack(); // Lop-off trailing \n
        lines = splitLines(s);
        assert(lines.length == 9);
        assert(lines[8] == "sunday");
    }
}


/*****************************************
 *  $(RED Scheduled for deprecation in January 2012.
 *        Please use $(D stripLeft) instead.)
 *
 * Strips leading whitespace.
 */
String stripl(String)(String s)
{
    pragma(msg, softDeprec!("2.054", "January 2012", "stripl", "std.string.stripLeft"));
    return stripLeft!String(s);
}

/++
    Strips leading whitespace.
  +/
S stripLeft(S)(S s) @safe pure
    if(isSomeString!S)
{
    bool foundIt;
    size_t nonWhite;
    foreach(i, dchar c; s)
    {
        if(!std.uni.isWhite(c))
        {
            foundIt = true;
            nonWhite = i;
            break;
        }
    }

    if(foundIt)
        return s[nonWhite .. $];

    return s[0 .. 0]; //Empty string with correct type.
}

/*****************************************
 *  $(RED Scheduled for deprecation in January 2012.
 *        Please use $(D stripRight) instead.)
 *
 * Strips trailing whitespace.
 */
String stripr(String)(String s)
{
    pragma(msg, softDeprec!("2.054", "January 2012", "stripr", "std.string.stripRight"));
    return stripRight!String(s);
}

/++
    Strips trailing whitespace.
  +/
S stripRight(S)(S s)
    if(isSomeString!S)
{
    alias typeof(s[0]) C;
    size_t codeLen;
    foreach(dchar c; retro(s))
    {
        if(std.uni.isWhite(c))
            codeLen += codeLength!C(c);
        else
            break;
    }

    return s[0 .. $ - codeLen];
}

/++
    Strips both leading and trailing whitespace.
  +/
S strip(S)(S s)
    if(isSomeString!S)
{
    return stripRight(stripLeft(s));
}

unittest
{
    debug(string) printf("string.strip.unittest\n");

    assert(stripLeft("  foo\t ") == "foo\t ");
    assert(stripLeft("\u2008  foo\t \u2007") == "foo\t \u2007");
    assert(stripLeft("1") == "1");

    assert(stripRight("  foo\t ") == "  foo");
    assert(stripRight("\u2008  foo\t \u2007") == "\u2008  foo");
    assert(stripRight("1") == "1");

    assert(strip("  foo\t ") == "foo");
    assert(strip("\u2008  foo\t \u2007") == "foo");
    assert(strip("1") == "1");
}


/++
    Returns $(D s) sans the trailing $(D delimiter), if any. If no $(D delimiter)
    is given, then any trailing  $(D '\r'), $(D '\n'), $(D "\r\n"),
    $(XREF uni, lineSep), or $(XREF uni, paraSep)s are removed.
  +/
S chomp(S)(S s)
    if(isSomeString!S)
{
    if(s.empty)
        return s;

    switch(s.back)
    {
        case '\n':
        {
            s.popBack();

            if(!s.empty && s.back == '\r')
                s.popBack();

            break;
        }
        case '\r':
        case lineSep:
        case paraSep:
        {
            s.popBack();
            break;
        }
        default:
            break;
    }

    return s;
}

/// Ditto
S chomp(S, C)(S s, const(C)[] delimiter)
    if(isSomeString!S && isSomeString!(C[]))
{
    if(delimiter.empty)
        return chomp(s);
    else if(endsWith(s, delimiter))
    {
        static if(is(Unqual!(typeof(s[0])) == Unqual!C))
            return s[0 .. $ - delimiter.length];
        else
            return s[0 .. $ - to!S(delimiter).length];
    }

    return s;
}

unittest
{
    debug(string) printf("string.chomp.unittest\n");
    string s;

    foreach(S; TypeTuple!(char[], wchar[], dchar[], string, wstring, dstring))
    {
        // @@@ BUG IN COMPILER, MUST INSERT CAST
        assert(chomp(cast(S)null) is null);
        assert(chomp(to!S("hello")) == "hello");
        assert(chomp(to!S("hello\n")) == "hello");
        assert(chomp(to!S("hello\r")) == "hello");
        assert(chomp(to!S("hello\r\n")) == "hello");
        assert(chomp(to!S("hello\n\r")) == "hello\n");
        assert(chomp(to!S("hello\n\n")) == "hello\n");
        assert(chomp(to!S("hello\r\r")) == "hello\r");
        assert(chomp(to!S("hello\nxxx\n")) == "hello\nxxx");
        assert(chomp(to!S("hello\u2028")) == "hello");
        assert(chomp(to!S("hello\u2029")) == "hello");
        assert(chomp(to!S("hello\u2028\u2028")) == "hello\u2028");
        assert(chomp(to!S("hello\u2029\u2029")) == "hello\u2029");

        foreach(T; TypeTuple!(char[], wchar[], dchar[], string, wstring, dstring))
        {
            // @@@ BUG IN COMPILER, MUST INSERT CAST
            assert(chomp(cast(S)null, cast(T)null) is null);
            assert(chomp("hello\n", cast(T)null) == "hello");
            assert(chomp(to!S("hello"), to!T("o")) == "hell");
            assert(chomp(to!S("hello"), to!T("p")) == "hello");
            // @@@ BUG IN COMPILER, MUST INSERT CAST
            assert(chomp(to!S("hello"), cast(T) null) == "hello");
            assert(chomp(to!S("hello"), to!T("llo")) == "he");
            assert(chomp(to!S("\uFF28ello"), to!T("llo")) == "\uFF28e");
            assert(chomp(to!S("\uFF28el\uFF4co"), to!T("l\uFF4co")) == "\uFF28e");
        }
    }
}


/++
    If $(D longer.startsWith(shorter)), returns $(D longer[shorter.length .. $]).
    Otherwise, returns $(D longer).
 +/
C1[] chompPrefix(C1, C2)(C1[] longer, C2[] shorter)
    if(isSomeString!(C1[]) && isSomeString!(C2[]))
{
    return startsWith(longer, shorter) ? longer[shorter.length .. $] : longer;
}

unittest
{
    assert(chompPrefix("abcdefgh", "abcde") == "fgh");
    assert(chompPrefix("abcde", "abcdefgh") == "abcde");
    assert(chompPrefix("\uFF28el\uFF4co", "\uFF28el\uFF4co") == "");
    assert(chompPrefix("\uFF28el\uFF4co", "\uFF28el") == "\uFF4co");
    assert(chompPrefix("\uFF28el", "\uFF28el\uFF4co") == "\uFF28el");
}


/++
    Returns $(D s) sans its last character, if there is one.
    If $(D s) ends in "\r\n", then both are removed.
 +/
S chop(S)(S s) if (isSomeString!S)
{
    auto len = s.length;
    if (!len) return s;
    if (len >= 2 && s[len - 1] == '\n' && s[len - 2] == '\r')
        return s[0 .. len - 2];
    s.popBack();
    return s;
}

unittest
{
    debug(string) printf("string.chop.unittest\n");

    assert(chop(cast(string) null) is null);
    assert(chop("hello") == "hell");
    assert(chop("hello\r\n") == "hello");
    assert(chop("hello\n\r") == "hello\n");
}


/*******************************************
 *  $(RED Scheduled for deprecation in January 2012.
 *        Please use $(D leftJustify) instead.)
 *
 * Left justify string s[] in field width chars wide.
 */
S ljustify(S)(S s, size_t width) if (isSomeString!S)
{
    pragma(msg, softDeprec!("2.054", "January 2012", "ljustify", "std.string.leftJustify"));
    return leftJustify!S(s, width);
}

/++
    Left justify $(D s) in a field $(D width) characters wide. $(D fillChar)
    is the character that will be used to fill up the space in the field that
    $(D s) doesn't fill.
  +/
S leftJustify(S)(S s, size_t width, dchar fillChar = ' ') @trusted
    if(isSomeString!S)
{
    alias typeof(S[0]) C;

    if(cast(dchar)(cast(C)fillChar) == fillChar)
    {
        immutable len = s.walkLength();
        if(len >= width)
            return s;

        auto retval = new Unqual!(C)[width - len + s.length];
        retval[0 .. s.length] = s[];
        retval[s.length .. $] = cast(C)fillChar;
        return cast(S)retval;
    }
    else
    {
        auto dstr = to!dstring(s);
        if(dstr.length >= width)
            return s;

        auto retval = new dchar[](width);
        retval[0 .. dstr.length] = dstr[];
        retval[dstr.length .. $] = fillChar;
        return to!S(retval);
    }
}


/*******************************************
 *  $(RED Scheduled for deprecation in January 2012.
 *        Please use $(D rightJustify) instead.)
 *
 * Left right string s[] in field width chars wide.
 */
S rjustify(S)(S s, size_t width) if (isSomeString!S)
{
    pragma(msg, softDeprec!("2.054", "January 2012", "rjustify", "std.string.rightJustify"));
    return rightJustify!S(s, width);
}

/++
    Right justify $(D s) in a field $(D width) characters wide. $(D fillChar)
    is the character that will be used to fill up the space in the field that
    $(D s) doesn't fill.
  +/
S rightJustify(S)(S s, size_t width, dchar fillChar = ' ') @trusted
    if(isSomeString!S)
{
    alias typeof(S[0]) C;

    if(cast(dchar)(cast(C)fillChar) == fillChar)
    {
        immutable len = s.walkLength();
        if(len >= width)
            return s;

        auto retval = new Unqual!(C)[width - len + s.length];
        retval[0 .. $ - s.length] = cast(C)fillChar;
        retval[$ - s.length .. $] = s[];
        return cast(S)retval;
    }
    else
    {
        auto dstr = to!dstring(s);
        if(dstr.length >= width)
            return s;

        auto retval = new dchar[](width);
        retval[0 .. $ - dstr.length] = fillChar;
        retval[$ - dstr.length .. $] = dstr[];
        return to!S(retval);
    }
}


/++
    Center $(D s) in a field $(D width) characters wide. $(D fillChar)
    is the character that will be used to fill up the space in the field that
    $(D s) doesn't fill.
  +/
S center(S)(S s, size_t width, dchar fillChar = ' ') @trusted
    if(isSomeString!S)
{
    alias typeof(S[0]) C;

    if(cast(dchar)(cast(C)fillChar) == fillChar)
    {
        immutable len = s.walkLength();
        if(len >= width)
            return s;

        auto retval = new Unqual!(C)[width - len + s.length];
        immutable left = (retval.length - s.length) / 2;
        retval[0 .. left] = cast(C)fillChar;
        retval[left .. left + s.length] = s[];
        retval[left + s.length .. $] = cast(C)fillChar;
        return to!S(retval);
    }
    else
    {
        auto dstr = to!dstring(s);
        if(dstr.length >= width)
            return s;

        auto retval = new dchar[](width);
        immutable left = (retval.length - dstr.length) / 2;
        retval[0 .. left] = fillChar;
        retval[left .. left + dstr.length] = dstr[];
        retval[left + dstr.length .. $] = fillChar;
        return to!S(retval);
    }
}

unittest
{
    debug(string) printf("string.justify.unittest\n");

    foreach(S; TypeTuple!(char[], wchar[], dchar[], string, wstring, dstring))
    {
        S s = to!S("hello");

        assert(leftJustify(s, 2) == "hello");
        assert(rightJustify(s, 2) == "hello");
        assert(center(s, 2) == "hello");

        assert(leftJustify(s, 7) == "hello  ");
        assert(rightJustify(s, 7) == "  hello");
        assert(center(s, 7) == " hello ");

        assert(leftJustify(s, 8) == "hello   ");
        assert(rightJustify(s, 8) == "   hello");
        assert(center(s, 8) == " hello  ");

        assert(leftJustify(s, 8, '\u0100') == "hello\u0100\u0100\u0100");
        assert(rightJustify(s, 8, '\u0100') == "\u0100\u0100\u0100hello");
        assert(center(s, 8, '\u0100') == "\u0100hello\u0100\u0100");
    }
}


/*****************************************
 * $(RED Scheduled for deprecation in January 2012.
 *       Please use $(D rightJustify) with a fill character of '0' instead.)
 *
 * Same as rjustify(), but fill with '0's.
 *
 */
S zfill(S)(S s, int width) if (isSomeString!S)
{
    pragma(msg, softDeprec!("2.054", "January 2012", "zfill",
                            "std.string.rightJustify with a fillChar of '0'"));
    return rightJustify!S(s, width, '0');
}


/**********************************************
 * $(RED Deprecated. It will be removed in February 2012.
 *       Please use $(XREF array, insertInPlace) instead.)
 *
 * Insert sub[] into s[] at location index.
 */
deprecated S insert(S)(S s, size_t index, S sub)
in
{
    assert(0 <= index && index <= s.length);
}
body
{
    pragma(msg, softDeprec!("2.055", "February 2012", "insert", "std.array.insertInPlace"));
    std.array.insertInPlace(s, index, sub);
    return s;
}


/************************************************
 * $(RED Scheduled for deprecation in January 2012.
 *       Please use $(D detab) instead.)
 *
 * Replace tabs with the appropriate number of spaces.
 * tabsize is the distance between tab stops.
 */
S expandtabs(S)(S str, size_t tabsize = 8) if (isSomeString!S)
{
    pragma(msg, softDeprec!("2.054", "January 2012", "expandtabs", "std.string.detab"));
    return detab!S(str, tabsize);
}

/++
    Replace each tab character in $(D s) with the number of spaces necessary
    to align the following character at the next tab stop where $(D tabSize)
    is the distance between tab stops.
  +/
S detab(S)(S s, size_t tabSize = 8) @trusted pure
    if(isSomeString!S)
{
    assert(tabSize > 0);
    alias Unqual!(typeof(s[0])) C;
    bool changes = false;
    C[] result;
    int column;
    size_t nspaces;

    foreach (size_t i, dchar c; s)
    {
        switch (c)
        {
        case '\t':
            nspaces = tabSize - (column % tabSize);
            if (!changes)
            {
                changes = true;
                result = null;
                result.length = s.length + nspaces - 1;
                result.length = i + nspaces;
                result[0 .. i] = s[0 .. i];
                result[i .. i + nspaces] = ' ';
            }
            else
            {
                sizediff_t j = result.length;
                result.length = j + nspaces;
                result[j .. j + nspaces] = ' ';
            }
            column += nspaces;
            break;

        case '\r':
        case '\n':
        case paraSep:
        case lineSep:
            column = 0;
            goto L1;

        default:
            column++;
        L1:
            if (changes)
            {
                if (cast(dchar)(cast(C)c) == c)
                    result ~= cast(C)c;
                else
                    std.utf.encode(result, c);
            }
            break;
        }
    }

    return changes ? cast(S) result : s;
}

unittest
{
    debug(string) printf("string.detab.unittest\n");

    foreach (S; TypeTuple!(char[], wchar[], dchar[], string, wstring, dstring))
    {
        S s = to!S("This \tis\t a fofof\tof list");
        assert(cmp(detab(s), "This    is       a fofof        of list") == 0);

        assert(detab(cast(S)null) is null);
        assert(detab("").empty);
        assert(detab("a") == "a");
        assert(detab("\t") == "        ");
        assert(detab("\t", 3) == "   ");
        assert(detab("\t", 9) == "         ");
        assert(detab(  "  ab\t asdf ") == "  ab     asdf ");
        assert(detab(  "  \U00010000b\tasdf ") == "  \U00010000b    asdf ");
    }
}


/++
    Replaces spaces in $(D s) with the optimal number of tabs.
    All spaces and tabs at the end of a line are removed.

    Params:
        s       = String to convert.
        tabSize = Tab columns are $(D tabSize) spaces apart.
 +/
S entab(S)(S s, size_t tabSize = 8) @trusted pure
    if(isSomeString!S)
{
    bool changes = false;
    alias Unqual!(typeof(s[0])) C;
    C[] result;

    int nspaces = 0;
    int nwhite = 0;
    size_t column = 0;         // column number

    foreach (size_t i, dchar c; s)
    {

        void change()
        {
            changes = true;
            result = null;
            result.length = s.length;
            result.length = i;
            result[0 .. i] = s[0 .. i];
        }

        switch (c)
        {
        case '\t':
            nwhite++;
            if (nspaces)
            {
                if (!changes)
                    change();

                sizediff_t j = result.length - nspaces;
                auto ntabs = (((column - nspaces) % tabSize) + nspaces) / tabSize;
                result.length = j + ntabs;
                result[j .. j + ntabs] = '\t';
                nwhite += ntabs - nspaces;
                nspaces = 0;
            }
            column = (column + tabSize) / tabSize * tabSize;
            break;

        case '\r':
        case '\n':
        case paraSep:
        case lineSep:
            // Truncate any trailing spaces or tabs
            if (nwhite)
            {
                if (!changes)
                    change();
                result = result[0 .. result.length - nwhite];
            }
            break;

        default:
            if (nspaces >= 2 && (column % tabSize) == 0)
            {
                if (!changes)
                    change();

                auto j = result.length - nspaces;
                auto ntabs = (nspaces + tabSize - 1) / tabSize;
                result.length = j + ntabs;
                result[j .. j + ntabs] = '\t';
                nwhite += ntabs - nspaces;
                nspaces = 0;
            }
            if (c == ' ')
            {   nwhite++;
                nspaces++;
            }
            else
            {   nwhite = 0;
                nspaces = 0;
            }
            column++;
            break;
        }
        if (changes)
        {
            if (cast(dchar)(cast(C)c) == c)
                result ~= cast(C)c;
            else
                std.utf.encode(result, c);
        }
    }

    // Truncate any trailing spaces or tabs
    if (nwhite)
    {
        if (changes)
            result = result[0 .. result.length - nwhite];
        else
            s = s[0 .. s.length - nwhite];
    }
    return changes ? assumeUnique(result) : s;
}

unittest
{
    debug(string) printf("string.entab.unittest\n");

    string r;

    assert(entab(cast(string) null) is null);
    assert(entab("").empty);
    assert(entab("a") == "a");
    assert(entab("        ") == "");
    assert(entab("        x") == "\tx");
    assert(entab("  ab    asdf ") == "  ab\tasdf");
    assert(entab("  ab     asdf ") == "  ab\t asdf");
    assert(entab("  ab \t   asdf ") == "  ab\t   asdf");
    assert(entab("1234567 \ta") == "1234567\t\ta");
    assert(entab("1234567  \ta") == "1234567\t\ta");
    assert(entab("1234567   \ta") == "1234567\t\ta");
    assert(entab("1234567    \ta") == "1234567\t\ta");
    assert(entab("1234567     \ta") == "1234567\t\ta");
    assert(entab("1234567      \ta") == "1234567\t\ta");
    assert(entab("1234567       \ta") == "1234567\t\ta");
    assert(entab("1234567        \ta") == "1234567\t\ta");
    assert(entab("1234567         \ta") == "1234567\t\t\ta");

    assert(entab("a               ") == "a");
    assert(entab("a\v") == "a\v");
    assert(entab("a\f") == "a\f");
    assert(entab("a\n") == "a\n");
    assert(entab("a\n\r") == "a\n\r");
    assert(entab("a\r\n") == "a\r\n");
    assert(entab("a\u2028") == "a\u2028");
    assert(entab("a\u2029") == "a\u2029");
    assert(entab("a  ") == "a");
    assert(entab("a\t") == "a");
    assert(entab("\uFF28\uFF45\uFF4C\uFF4C567      \t\uFF4F \t") ==
                 "\uFF28\uFF45\uFF4C\uFF4C567\t\t\uFF4F");
}


/************************************
 * Construct translation table for translate().
 * BUG: only works with ASCII
 */

string maketrans(in char[] from, in char[] to)
in
{
    assert(from.length == to.length);
    assert(from.length <= 128);
    foreach (char c; from)
        assert(std.ascii.isASCII(c));
    foreach (char c; to)
        assert(std.ascii.isASCII(c));
}
body
{
    char[] t = new char[256];

    foreach (i; 0 .. t.length)
        t[i] = cast(char)i;
    foreach (i; 0 .. from.length)
        t[from[i]] = to[i];

    return assumeUnique(t);
}

/******************************************
 * Translate characters in s[] using table created by maketrans().
 * Delete chars in delchars[].
 * BUG: only works with ASCII
 */

string translate(in char[] s, in char[] transtab, in char[] delchars)
in
{
    assert(transtab.length == 256);
}
body
{
    bool[256] deltab;

    deltab[] = false;
    foreach (char c; delchars)
    {
        deltab[c] = true;
    }

    size_t count = 0;
    foreach (char c; s)
    {
        if (!deltab[c])
            count++;
        //printf("s[%d] = '%c', count = %d\n", i, s[i], count);
    }

    auto r = new char[count];
    count = 0;
    foreach (char c; s)
    {
        if (!deltab[c])
        {
            r[count] = transtab[c];
            count++;
        }
    }

    return assumeUnique(r);
}

unittest
{
    debug(string) printf("string.translate.unittest\n");

    string from = "abcdef";
    string to   = "ABCDEF";
    string s    = "The quick dog fox";
    string t;
    string r;
    int i;

    t = maketrans(from, to);
    r = translate(s, t, "kg");
    //printf("r = '%.*s'\n", r);
    i = cmp(r, "ThE quiC Do Fox");
    assert(i == 0);
}


private:

// @@@BUG@@@ workaround for bugzilla 2479
string bug2479format(TypeInfo[] arguments, va_list argptr)
{
    char[] s;

    void putc(dchar c)
    {
        std.utf.encode(s, c);
    }
    std.format.doFormat(&putc, arguments, argptr);
    return assumeUnique(s);
}

// @@@BUG@@@ workaround for bugzilla 2479
char[] bug2479sformat(char[] s, TypeInfo[] arguments, va_list argptr)
{   size_t i;

    void putc(dchar c)
    {
    if(std.ascii.isASCII(c))
    {
        if (i >= s.length)
            onRangeError("std.string.sformat", 0);
        s[i] = cast(char)c;
        ++i;
    }
    else
    {   char[4] buf;
        auto b = std.utf.toUTF8(buf, c);
        if (i + b.length > s.length)
            onRangeError("std.string.sformat", 0);
        s[i..i+b.length] = b[];
        i += b.length;
    }
    }

    std.format.doFormat(&putc, arguments, argptr);
    return s[0 .. i];
}
public:


/*****************************************************
 * Format arguments into a string.
 */

string format(...)
{
/+ // @@@BUG@@@ Fails due to regression bug 2479.
    char[] s;

    void putc(dchar c)
    {
        std.utf.encode(s, c);
    }

    std.format.doFormat(&putc, _arguments, _argptr);
    return assumeUnique(s);
    +/
    return bug2479format(_arguments, _argptr);
}


/*****************************************************
 * Format arguments into string <i>s</i> which must be large
 * enough to hold the result. Throws RangeError if it is not.
 * Returns: s
 */
char[] sformat(char[] s, ...)
{
/+ // @@@BUG@@@ Fails due to regression bug 2479.

  size_t i;

    void putc(dchar c)
    {
    if(std.ascii.isASCII(c))
    {
        if (i >= s.length)
            onRangeError("std.string.sformat", 0);
        s[i] = cast(char)c;
        ++i;
    }
    else
    {   char[4] buf;
        auto b = std.utf.toUTF8(buf, c);
        if (i + b.length > s.length)
            onRangeError("std.string.sformat", 0);
        s[i..i+b.length] = b[];
        i += b.length;
    }
    }

    std.format.doFormat(&putc, _arguments, _argptr);
    return s[0 .. i];
    +/
    return bug2479sformat(s, _arguments, _argptr);
}

unittest
{
    debug(string) printf("std.string.format.unittest\n");

    string r;
    int i;
/+
    r = format(null);
    i = cmp(r, "");
    assert(i == 0);
+/
    r = format("foo");
    i = cmp(r, "foo");
    assert(i == 0);

    r = format("foo%%");
    i = cmp(r, "foo%");
    assert(i == 0);

    r = format("foo%s", 'C');
    i = cmp(r, "fooC");
    assert(i == 0);

    r = format("%s foo", "bar");
    i = cmp(r, "bar foo");
    assert(i == 0);

    r = format("%s foo %s", "bar", "abc");
    i = cmp(r, "bar foo abc");
    assert(i == 0);

    r = format("foo %d", -123);
    i = cmp(r, "foo -123");
    assert(i == 0);

    r = format("foo %d", 123);
    i = cmp(r, "foo 123");
    assert(i == 0);
}


/***********************************************
 * See if character c is in the pattern.
 * Patterns:
 *
 *  A <i>pattern</i> is an array of characters much like a <i>character
 *  class</i> in regular expressions. A sequence of characters
 *  can be given, such as "abcde". The '-' can represent a range
 *  of characters, as "a-e" represents the same pattern as "abcde".
 *  "a-fA-F0-9" represents all the hex characters.
 *  If the first character of a pattern is '^', then the pattern
 *  is negated, i.e. "^0-9" means any character except a digit.
 *  The functions inPattern, <b>countchars</b>, <b>removeschars</b>,
 *  and <b>squeeze</b>
 *  use patterns.
 *
 * Note: In the future, the pattern syntax may be improved
 *  to be more like regular expression character classes.
 */

bool inPattern(S)(dchar c, in S pattern) if (isSomeString!S)
{
    bool result = false;
    int range = 0;
    dchar lastc;

    foreach (size_t i, dchar p; pattern)
    {
    if (p == '^' && i == 0)
    {   result = true;
        if (i + 1 == pattern.length)
        return (c == p);    // or should this be an error?
    }
    else if (range)
    {
        range = 0;
        if (lastc <= c && c <= p || c == p)
        return !result;
    }
    else if (p == '-' && i > result && i + 1 < pattern.length)
    {
        range = 1;
        continue;
    }
    else if (c == p)
        return !result;
    lastc = p;
    }
    return result;
}


unittest
{
    debug(string) printf("std.string.inPattern.unittest\n");

    int i;

    i = inPattern('x', "x");
    assert(i == 1);
    i = inPattern('x', "y");
    assert(i == 0);
    i = inPattern('x', cast(string)null);
    assert(i == 0);
    i = inPattern('x', "^y");
    assert(i == 1);
    i = inPattern('x', "yxxy");
    assert(i == 1);
    i = inPattern('x', "^yxxy");
    assert(i == 0);
    i = inPattern('x', "^abcd");
    assert(i == 1);
    i = inPattern('^', "^^");
    assert(i == 0);
    i = inPattern('^', "^");
    assert(i == 1);
    i = inPattern('^', "a^");
    assert(i == 1);
    i = inPattern('x', "a-z");
    assert(i == 1);
    i = inPattern('x', "A-Z");
    assert(i == 0);
    i = inPattern('x', "^a-z");
    assert(i == 0);
    i = inPattern('x', "^A-Z");
    assert(i == 1);
    i = inPattern('-', "a-");
    assert(i == 1);
    i = inPattern('-', "^A-");
    assert(i == 0);
    i = inPattern('a', "z-a");
    assert(i == 1);
    i = inPattern('z', "z-a");
    assert(i == 1);
    i = inPattern('x', "z-a");
    assert(i == 0);
}


/***********************************************
 * See if character c is in the intersection of the patterns.
 */

bool inPattern(S)(dchar c, S[] patterns) if (isSomeString!S)
{
    foreach (string pattern; patterns)
    {
        if (!inPattern(c, pattern))
        {
            return false;
        }
    }
    return true;
}


/********************************************
 * Count characters in s that match pattern.
 */

size_t countchars(S, S1)(S s, in S1 pattern) if (isSomeString!S && isSomeString!S1)
{
    size_t count;
    foreach (dchar c; s)
    {
        count += inPattern(c, pattern);
    }
    return count;
}

unittest
{
    debug(string) printf("std.string.count.unittest\n");

    size_t c;

    c = countchars("abc", "a-c");
    assert(c == 3);
    c = countchars("hello world", "or");
    assert(c == 3);
}


/********************************************
 * Return string that is s with all characters removed that match pattern.
 */

S removechars(S)(S s, in S pattern) if (isSomeString!S)
{
    Unqual!(typeof(s[0]))[] r;
    bool changed = false;

    foreach (size_t i, dchar c; s)
    {
        if (inPattern(c, pattern)){
            if (!changed)
            {
                changed = true;
                r = s[0 .. i].dup;
            }
            continue;
        }
        if (changed)
        {
            std.utf.encode(r, c);
        }
    }
    return (changed? cast(S) r : s);
}

unittest
{
    debug(string) printf("std.string.removechars.unittest\n");

    string r;

    r = removechars("abc", "a-c");
    assert(r.length == 0);
    r = removechars("hello world", "or");
    assert(r == "hell wld");
    r = removechars("hello world", "d");
    assert(r == "hello worl");
    r = removechars("hah", "h");
    assert(r == "a");
}


/***************************************************
 * Return string where sequences of a character in s[] from pattern[]
 * are replaced with a single instance of that character.
 * If pattern is null, it defaults to all characters.
 */

S squeeze(S)(S s, in S pattern = null)
{
    Unqual!(typeof(s[0]))[] r;
    dchar lastc;
    size_t lasti;
    int run;
    bool changed;

    foreach (size_t i, dchar c; s)
    {
        if (run && lastc == c)
        {
            changed = true;
        }
        else if (pattern is null || inPattern(c, pattern))
        {
            run = 1;
            if (changed)
            {   if (r is null)
                    r = s[0 .. lasti].dup;
                std.utf.encode(r, c);
            }
            else
                lasti = i + std.utf.stride(s, i);
            lastc = c;
        }
        else
        {
            run = 0;
            if (changed)
            {   if (r is null)
                    r = s[0 .. lasti].dup;
                std.utf.encode(r, c);
            }
        }
    }
    return changed ? ((r is null) ? s[0 .. lasti] : cast(S) r) : s;
}

unittest
{
    debug(string) printf("std.string.squeeze.unittest\n");
    string s,r;

    r = squeeze("hello");
    //writefln("r = '%s'", r);
    assert(r == "helo");
    s = "abcd";
    r = squeeze(s);
    assert(r is s);
    s = "xyzz";
    r = squeeze(s);
    assert(r.ptr == s.ptr); // should just be a slice
    r = squeeze("hello goodbyee", "oe");
    assert(r == "hello godbye");
}

/***************************************************************
 Finds the position $(D_PARAM pos) of the first character in $(D_PARAM
 s) that does not match $(D_PARAM pattern) (in the terminology used by
 $(LINK2 std_string.html,inPattern)). Updates $(D_PARAM s =
 s[pos..$]). Returns the slice from the beginning of the original
 (before update) string up to, and excluding, $(D_PARAM pos).

 Example:
 ---
string s = "123abc";
string t = munch(s, "0123456789");
assert(t == "123" && s == "abc");
t = munch(s, "0123456789");
assert(t == "" && s == "abc");
 ---

The $(D_PARAM munch) function is mostly convenient for skipping
certain category of characters (e.g. whitespace) when parsing
strings. (In such cases, the return value is not used.)
 */

S1 munch(S1, S2)(ref S1 s, S2 pattern)
{
    size_t j = s.length;
    foreach (i, c; s)
    {
        if (!inPattern(c, pattern))
        {
            j = i;
            break;
        }
    }
    scope(exit) s = s[j .. $];
    return s[0 .. j];
}

unittest
{
    string s = "123abc";
    string t = munch(s, "0123456789");
    assert(t == "123" && s == "abc");
    t = munch(s, "0123456789");
    assert(t == "" && s == "abc");
}


/**********************************************
 * Return string that is the 'successor' to s[].
 * If the rightmost character is a-zA-Z0-9, it is incremented within
 * its case or digits. If it generates a carry, the process is
 * repeated with the one to its immediate left.
 */

S succ(S)(S s) if (isSomeString!S)
{
    if (s.length && std.ascii.isAlphaNum(s[$ - 1]))
    {
        auto r = s.dup;
        size_t i = r.length - 1;

        while (1)
        {
            dchar c = s[i];
            dchar carry;

            switch (c)
            {
            case '9':
                c = '0';
                carry = '1';
                goto Lcarry;
            case 'z':
            case 'Z':
                c -= 'Z' - 'A';
                carry = c;
            Lcarry:
                r[i] = cast(char)c;
                if (i == 0)
                {
                    auto t = new typeof(r[0])[r.length + 1];
                    t[0] = cast(char) carry;
                    t[1 .. $] = r[];
                    return assumeUnique(t);
                }
                i--;
                break;

            default:
                if (std.ascii.isAlphaNum(c))
                    r[i]++;
                return cast(S) r;
            }
        }
    }
    return s;
}

unittest
{
    debug(string) printf("std.string.succ.unittest\n");

    string r;

    r = succ(cast(string) null);
    assert(r is null);
    r = succ("!@#$%");
    assert(r == "!@#$%");
    r = succ("1");
    assert(r == "2");
    r = succ("9");
    assert(r == "10");
    r = succ("999");
    assert(r == "1000");
    r = succ("zz99");
    assert(r == "aaa00");
}


/***********************************************
 * Replaces characters in str[] that are in from[]
 * with corresponding characters in to[] and returns the resulting
 * string.
 * Params:
 *  modifiers = a string of modifier characters
 * Modifiers:
        <table border=1 cellspacing=0 cellpadding=5>
        <tr> <th>Modifier <th>Description
        <tr> <td><b>c</b> <td>Complement the list of characters in from[]
        <tr> <td><b>d</b> <td>Removes matching characters with no corresponding replacement in to[]
        <tr> <td><b>s</b> <td>Removes adjacent duplicates in the replaced characters
        </table>

    If modifier <b>d</b> is present, then the number of characters
    in to[] may be only 0 or 1.

    If modifier <b>d</b> is not present and to[] is null,
    then to[] is taken _to be the same as from[].

    If modifier <b>d</b> is not present and to[] is shorter
    than from[], then to[] is extended by replicating the
    last character in to[].

    Both from[] and to[] may contain ranges using the <b>-</b>
    character, for example <b>a-d</b> is synonymous with <b>abcd</b>.
    Neither accept a leading <b>^</b> as meaning the complement of
    the string (use the <b>c</b> modifier for that).
 */

string tr(const(char)[] str, const(char)[] from, const(char)[] to, const(char)[] modifiers = null)
{
    int mod_c;
    int mod_d;
    int mod_s;

    foreach (char c; modifiers)
    {
        switch (c)
        {
        case 'c':   mod_c = 1; break;   // complement
        case 'd':   mod_d = 1; break;   // delete unreplaced chars
        case 's':   mod_s = 1; break;   // squeeze duplicated replaced chars
        default:    assert(0);
        }
    }

    if (to is null && !mod_d)
        to = from;

    char[] result = new char[str.length];
    result.length = 0;
    int m;
    dchar lastc;

    foreach (dchar c; str)
    {
        dchar lastf;
        dchar lastt;
        dchar newc;
        int n = 0;

        for (size_t i = 0; i < from.length; )
        {
            dchar f = std.utf.decode(from, i);
            //writefln("\tf = '%s', c = '%s', lastf = '%x', '%x', i = %d, %d", f, c, lastf, dchar.init, i, from.length);
            if (f == '-' && lastf != dchar.init && i < from.length)
            {
                dchar nextf = std.utf.decode(from, i);
                //writefln("\tlastf = '%s', c = '%s', nextf = '%s'", lastf, c, nextf);
                if (lastf <= c && c <= nextf)
                {
                    n += c - lastf - 1;
                    if (mod_c)
                        goto Lnotfound;
                    goto Lfound;
                }
                n += nextf - lastf;
                lastf = lastf.init;
                continue;
            }

            if (c == f)
            {   if (mod_c)
                    goto Lnotfound;
                goto Lfound;
            }
            lastf = f;
            n++;
        }
        if (!mod_c)
            goto Lnotfound;
        n = 0;          // consider it 'found' at position 0

      Lfound:

        // Find the nth character in to[]
        //writefln("\tc = '%s', n = %d", c, n);
        dchar nextt;
        for (size_t i = 0; i < to.length; )
        {   dchar t = std.utf.decode(to, i);
            if (t == '-' && lastt != dchar.init && i < to.length)
            {
                nextt = std.utf.decode(to, i);
                //writefln("\tlastt = '%s', c = '%s', nextt = '%s', n = %d", lastt, c, nextt, n);
                n -= nextt - lastt;
                if (n < 0)
                {
                    newc = nextt + n + 1;
                    goto Lnewc;
                }
                lastt = dchar.init;
                continue;
            }
            if (n == 0)
            {   newc = t;
                goto Lnewc;
            }
            lastt = t;
            nextt = t;
            n--;
        }
        if (mod_d)
            continue;
        newc = nextt;

      Lnewc:
        if (mod_s && m && newc == lastc)
            continue;
        std.utf.encode(result, newc);
        m = 1;
        lastc = newc;
        continue;

      Lnotfound:
        std.utf.encode(result, c);
        lastc = c;
        m = 0;
    }
    return assumeUnique(result);
}

unittest
{
    debug(string) printf("std.string.tr.unittest\n");

    string r;
    //writefln("r = '%s'", r);

    r = tr("abcdef", "cd", "CD");
    assert(r == "abCDef");

    r = tr("abcdef", "b-d", "B-D");
    assert(r == "aBCDef");

    r = tr("abcdefgh", "b-dh", "B-Dx");
    assert(r == "aBCDefgx");

    r = tr("abcdefgh", "b-dh", "B-CDx");
    assert(r == "aBCDefgx");

    r = tr("abcdefgh", "b-dh", "B-BCDx");
    assert(r == "aBCDefgx");

    r = tr("abcdef", "ef", "*", "c");
    assert(r == "****ef");

    r = tr("abcdef", "ef", "", "d");
    assert(r == "abcd");

    r = tr("hello goodbye", "lo", null, "s");
    assert(r == "helo godbye");

    r = tr("hello goodbye", "lo", "x", "s");
    assert(r == "hex gxdbye");

    r = tr("14-Jul-87", "a-zA-Z", " ", "cs");
    assert(r == " Jul ");

    r = tr("Abc", "AAA", "XYZ");
    assert(r == "Xbc");
}


/* ************************************************
 * Version       : v0.3
 * Author        : David L. 'SpottedTiger' Davis
 * Date Created  : 31.May.05 Compiled and Tested with dmd v0.125
 * Date Modified : 01.Jun.05 Modified the function to handle the
 *               :           imaginary and complex float-point
 *               :           datatypes.
 *               :
 * Licence       : Public Domain / Contributed to Digital Mars
 */

/**
 * [in] string s can be formatted in the following ways:
 *
 * Integer Whole Number:
 * (for byte, ubyte, short, ushort, int, uint, long, and ulong)
 * ['+'|'-']digit(s)[U|L|UL]
 *
 * examples: 123, 123UL, 123L, +123U, -123L
 *
 * Floating-Point Number:
 * (for float, double, real, ifloat, idouble, and ireal)
 * ['+'|'-']digit(s)[.][digit(s)][[e-|e+]digit(s)][i|f|L|Li|fi]]
 *      or [nan|nani|inf|-inf]
 *
 * examples: +123., -123.01, 123.3e-10f, 123.3e-10fi, 123.3e-10L
 *
 * (for cfloat, cdouble, and creal)
 * ['+'|'-']digit(s)[.][digit(s)][[e-|e+]digit(s)][+]
 *         [digit(s)[.][digit(s)][[e-|e+]digit(s)][i|f|L|Li|fi]]
 *      or [nan|nani|nan+nani|inf|-inf]
 *
 * examples: nan, -123e-1+456.9e-10Li, +123e+10+456i, 123+456
 *
 * [in] bool bAllowSep
 * False by default, but when set to true it will accept the
 * separator characters "," and "_" within the string, but these
 * characters should be stripped from the string before using any
 * of the conversion functions like toInt(), toFloat(), and etc
 * else an error will occur.
 *
 * Also please note, that no spaces are allowed within the string
 * anywhere whether it's a leading, trailing, or embedded space(s),
 * thus they too must be stripped from the string before using this
 * function, or any of the conversion functions.
 */

bool isNumeric(const(char)[] s, in bool bAllowSep = false)
{
    sizediff_t iLen = s.length;
    bool   bDecimalPoint = false;
    bool   bExponent = false;
    bool   bComplex = false;
    auto sx = std.string.toLower(s);
    int    j  = 0;
    char   c;

    //writefln("isNumeric(string, bool = false) called!");
    // Empty string, return false
    if (iLen == 0)
        return false;

    // Check for NaN (Not a Number)
    if (sx == "nan" || sx == "nani" || sx == "nan+nani")
        return true;

    // Check for Infinity
    if (sx == "inf" || sx == "-inf")
        return true;

    // A sign is allowed only in the 1st character
    if (sx[0] == '-' || sx[0] == '+')
        j++;

    for (int i = j; i < iLen; i++)
    {
        c = sx[i];

        // Digits are good, continue checking
        // with the popFront character... ;)
        if (c >= '0' && c <= '9')
            continue;

        // Check for the complex type, and if found
        // reset the flags for checking the 2nd number.
        else if (c == '+')
            if (i > 0)
            {
                bDecimalPoint = false;
                bExponent = false;
                bComplex = true;
                continue;
            }
            else
                return false;

        // Allow only one exponent per number
        else if (c == 'e')
        {
            // A 2nd exponent found, return not a number
            if (bExponent)
                return false;

            if (i + 1 < iLen)
            {
                // Look forward for the sign, and if
                // missing then this is not a number.
                if (sx[i + 1] != '-' && sx[i + 1] != '+')
                    return false;
                else
                {
                    bExponent = true;
                    i++;
                }
            }
            else
                // Ending in "E", return not a number
                return false;
        }
        // Allow only one decimal point per number to be used
        else if (c == '.' )
        {
            // A 2nd decimal point found, return not a number
            if (bDecimalPoint)
                return false;

            bDecimalPoint = true;
            continue;
        }
        // Check for ending literal characters: "f,u,l,i,ul,fi,li",
        // and wheater they're being used with the correct datatype.
        else if (i == iLen - 2)
        {
            // Integer Whole Number
            if (sx[i..iLen] == "ul" &&
               (!bDecimalPoint && !bExponent && !bComplex))
                return true;
            // Floating-Point Number
            else if ((sx[i..iLen] == "fi" || sx[i..iLen] == "li") &&
                     (bDecimalPoint || bExponent || bComplex))
                return true;
            else if (sx[i..iLen] == "ul" &&
                    (bDecimalPoint || bExponent || bComplex))
                return false;
            // Could be a Integer or a Float, thus
            // all these suffixes are valid for both
            else if (sx[i..iLen] == "ul" ||
                     sx[i..iLen] == "fi" ||
                     sx[i..iLen] == "li")
                return true;
            else
                return false;
        }
        else if (i == iLen - 1)
        {
            // Integer Whole Number
            if ((c == 'u' || c == 'l') &&
                (!bDecimalPoint && !bExponent && !bComplex))
                return true;
            // Check to see if the last character in the string
            // is the required 'i' character
            else if (bComplex)
                if (c == 'i')
                    return true;
                else
                    return false;
            // Floating-Point Number
            else if ((c == 'l' || c == 'f' || c == 'i') &&
                     (bDecimalPoint || bExponent))
                return true;
            // Could be a Integer or a Float, thus
            // all these suffixes are valid for both
            else if (c == 'l' || c == 'f' || c == 'i')
                return true;
            else
                return false;
        }
        else
            // Check if separators are allow
            // to be in the numeric string
            if (bAllowSep == true && (c == '_' || c == ','))
                continue;
            else
                return false;
    }

    return true;
}

/++
    $(RED Scheduled for deprecation in January 2012.)

    Allow any object as a parameter
  +/
bool isNumeric(...)
{
    return isNumeric(_arguments, _argptr);
}

/++
    $(RED Scheduled for deprecation in January 2012.)

    Check only the first parameter, all others will be ignored.
  +/
bool isNumeric(TypeInfo[] _arguments, va_list _argptr)
{
    auto  s = ""c;
    auto ws = ""w;
    auto ds = ""d;

    //writefln("isNumeric(...) called!");
    if (_arguments.length == 0)
        return false;

    if (_arguments[0] == typeid(char[]))
        return isNumeric(va_arg!(char[])(_argptr));
    else if (_arguments[0] == typeid(wchar[]))
        return isNumeric(std.utf.toUTF8(va_arg!(wchar[])(_argptr)));
    else if (_arguments[0] == typeid(dchar[]))
        return isNumeric(std.utf.toUTF8(va_arg!(dstring)(_argptr)));
    else if (_arguments[0] == typeid(real))
        return true;
    else if (_arguments[0] == typeid(double))
        return true;
    else if (_arguments[0] == typeid(float))
        return true;
    else if (_arguments[0] == typeid(ulong))
        return true;
    else if (_arguments[0] == typeid(long))
        return true;
    else if (_arguments[0] == typeid(uint))
        return true;
    else if (_arguments[0] == typeid(int))
        return true;
    else if (_arguments[0] == typeid(ushort))
        return true;
    else if (_arguments[0] == typeid(short))
        return true;
    else if (_arguments[0] == typeid(ubyte))
    {
    char[1] t;
    t[0]= va_arg!(ubyte)(_argptr);
    return isNumeric(cast(string)t);
    }
    else if (_arguments[0] == typeid(byte))
    {
    char[1] t;
    t[0] = va_arg!(char)(_argptr);
    return isNumeric(cast(string)t);
    }
    else if (_arguments[0] == typeid(ireal))
        return true;
    else if (_arguments[0] == typeid(idouble))
        return true;
    else if (_arguments[0] == typeid(ifloat))
        return true;
    else if (_arguments[0] == typeid(creal))
        return true;
    else if (_arguments[0] == typeid(cdouble))
        return true;
    else if (_arguments[0] == typeid(cfloat))
        return true;
    else if (_arguments[0] == typeid(char))
    {
    char[1] t;
    t[0] = va_arg!(char)(_argptr);
        return isNumeric(cast(string)t);
    }
    else if (_arguments[0] == typeid(wchar))
    {
    wchar[1] t;
    t[0] = va_arg!(wchar)(_argptr);
        return isNumeric(std.utf.toUTF8(t));
    }
    else if (_arguments[0] == typeid(dchar))
    {
    dchar[1] t;
    t[0] = va_arg!(dchar)(_argptr);
        dchar[] t1 = t;
    return isNumeric(std.utf.toUTF8(cast(dstring) t1));
    }
    //else if (_arguments[0] == typeid(cent))
    //    return true;
    //else if (_arguments[0] == typeid(ucent))
    //    return true;
    else
       return false;
}

unittest
{
    debug (string) printf("isNumeric(in string, bool = false).unittest\n");
    string s;

    // Test the isNumeric(in string) function
    assert(isNumeric("1") == true );
    assert(isNumeric("1.0") == true );
    assert(isNumeric("1e-1") == true );
    assert(isNumeric("12345xxxx890") == false );
    assert(isNumeric("567L") == true );
    assert(isNumeric("23UL") == true );
    assert(isNumeric("-123..56f") == false );
    assert(isNumeric("12.3.5.6") == false );
    assert(isNumeric(" 12.356") == false );
    assert(isNumeric("123 5.6") == false );
    assert(isNumeric("1233E-1+1.0e-1i") == true );

    assert(isNumeric("123.00E-5+1234.45E-12Li") == true);
    assert(isNumeric("123.00e-5+1234.45E-12iL") == false);
    assert(isNumeric("123.00e-5+1234.45e-12uL") == false);
    assert(isNumeric("123.00E-5+1234.45e-12lu") == false);

    assert(isNumeric("123fi") == true);
    assert(isNumeric("123li") == true);
    assert(isNumeric("--123L") == false);
    assert(isNumeric("+123.5UL") == false);
    assert(isNumeric("123f") == true);
    assert(isNumeric("123.u") == false);

    assert(isNumeric(to!string(real.nan)) == true);
    assert(isNumeric(to!string(-real.infinity)) == true);
    assert(isNumeric(to!string(123e+2+1234.78Li)) == true);

    s = "$250.99-";
    assert(isNumeric(s[1..s.length - 2]) == true);
    assert(isNumeric(s) == false);
    assert(isNumeric(s[0..s.length - 1]) == false);

    // These test calling the isNumeric(...) function
    assert(isNumeric(1,123UL) == true);
    assert(isNumeric('2') == true);
    assert(isNumeric('x') == false);
    assert(isNumeric(cast(byte)0x57) == false); // 'W'
    assert(isNumeric(cast(byte)0x37) == true);  // '7'
    assert(isNumeric(cast(wchar[])"145.67") == true);
    assert(isNumeric(cast(dchar[])"145.67U") == false);
    assert(isNumeric(123_000.23fi) == true);
    assert(isNumeric(123.00E-5+1234.45E-12Li) == true);
    assert(isNumeric(real.nan) == true);
    assert(isNumeric(-real.infinity) == true);
}


/*****************************
 * Soundex algorithm.
 *
 * The Soundex algorithm converts a word into 4 characters
 * based on how the word sounds phonetically. The idea is that
 * two spellings that sound alike will have the same Soundex
 * value, which means that Soundex can be used for fuzzy matching
 * of names.
 *
 * Params:
 *  string = String to convert to Soundex representation.
 *  buffer = Optional 4 char array to put the resulting Soundex
 *      characters into. If null, the return value
 *      buffer will be allocated on the heap.
 * Returns:
 *  The four character array with the Soundex result in it.
 *  Returns null if there is no Soundex representation for the string.
 *
 * See_Also:
 *  $(LINK2 http://en.wikipedia.org/wiki/Soundex, Wikipedia),
 *  $(LUCKY The Soundex Indexing System)
 *
 * Bugs:
 *  Only works well with English names.
 *  There are other arguably better Soundex algorithms,
 *  but this one is the standard one.
 */

char[] soundex(const(char)[] string, char[] buffer = null)
in
{
    assert(!buffer || buffer.length >= 4);
}
out (result)
{
    if (result)
    {
        assert(result.length == 4);
        assert(result[0] >= 'A' && result[0] <= 'Z');
        foreach (char c; result[1 .. 4])
            assert(c >= '0' && c <= '6');
    }
}
body
{
    static immutable dex =
        // ABCDEFGHIJKLMNOPQRSTUVWXYZ
        "01230120022455012623010202";

    int b = 0;
    char lastc;
    foreach (char cs; string)
    {   auto c = cs;        // necessary because cs is final

        if (c >= 'a' && c <= 'z')
            c -= 'a' - 'A';
        else if (c >= 'A' && c <= 'Z')
        {
            ;
        }
        else
        {   lastc = lastc.init;
            continue;
        }
        if (b == 0)
        {
            if (!buffer)
                buffer = new char[4];
            buffer[0] = c;
            b++;
            lastc = dex[c - 'A'];
        }
        else
        {
            if (c == 'H' || c == 'W')
                continue;
            if (c == 'A' || c == 'E' || c == 'I' || c == 'O' || c == 'U')
                lastc = lastc.init;
            c = dex[c - 'A'];
            if (c != '0' && c != lastc)
            {
                buffer[b] = c;
                b++;
                lastc = c;
            }
        }
        if (b == 4)
            goto Lret;
    }
    if (b == 0)
        buffer = null;
    else
        buffer[b .. 4] = '0';
  Lret:
    return buffer;
}

unittest
{   char[4] buffer;

    assert(soundex(null) == null);
    assert(soundex("") == null);
    assert(soundex("0123^&^^**&^") == null);
    assert(soundex("Euler") == "E460");
    assert(soundex(" Ellery ") == "E460");
    assert(soundex("Gauss") == "G200");
    assert(soundex("Ghosh") == "G200");
    assert(soundex("Hilbert") == "H416");
    assert(soundex("Heilbronn") == "H416");
    assert(soundex("Knuth") == "K530");
    assert(soundex("Kant", buffer) == "K530");
    assert(soundex("Lloyd") == "L300");
    assert(soundex("Ladd") == "L300");
    assert(soundex("Lukasiewicz", buffer) == "L222");
    assert(soundex("Lissajous") == "L222");
    assert(soundex("Robert") == "R163");
    assert(soundex("Rupert") == "R163");
    assert(soundex("Rubin") == "R150");
    assert(soundex("Washington") == "W252");
    assert(soundex("Lee") == "L000");
    assert(soundex("Gutierrez") == "G362");
    assert(soundex("Pfister") == "P236");
    assert(soundex("Jackson") == "J250");
    assert(soundex("Tymczak") == "T522");
    assert(soundex("Ashcraft") == "A261");

    assert(soundex("Woo") == "W000");
    assert(soundex("Pilgrim") == "P426");
    assert(soundex("Flingjingwaller") == "F452");
    assert(soundex("PEARSE") == "P620");
    assert(soundex("PIERCE") == "P620");
    assert(soundex("Price") == "P620");
    assert(soundex("CATHY") == "C300");
    assert(soundex("KATHY") == "K300");
    assert(soundex("Jones") == "J520");
    assert(soundex("johnsons") == "J525");
    assert(soundex("Hardin") == "H635");
    assert(soundex("Martinez") == "M635");
}


/***************************************************
 * Construct an associative array consisting of all
 * abbreviations that uniquely map to the strings in values.
 *
 * This is useful in cases where the user is expected to type
 * in one of a known set of strings, and the program will helpfully
 * autocomplete the string once sufficient characters have been
 * entered that uniquely identify it.
 * Example:
 * ---
 * import std.stdio;
 * import std.string;
 *
 * void main()
 * {
 *    static string[] list = [ "food", "foxy" ];
 *
 *    auto abbrevs = std.string.abbrev(list);
 *
 *    foreach (key, value; abbrevs)
 *    {
 *       writefln("%s => %s", key, value);
 *    }
 * }
 * ---
 * produces the output:
 * <pre>
 * fox =&gt; foxy
 * food =&gt; food
 * foxy =&gt; foxy
 * foo =&gt; food
 * </pre>
 */

string[string] abbrev(string[] values)
{
    string[string] result;

    // Make a copy when sorting so we follow COW principles.
    values = values.dup.sort;

    size_t values_length = values.length;
    size_t lasti = values_length;
    size_t nexti;

    string nv;
    string lv;

    for (size_t i = 0; i < values_length; i = nexti)
    {   string value = values[i];

    // Skip dups
    for (nexti = i + 1; nexti < values_length; nexti++)
    {   nv = values[nexti];
        if (value != values[nexti])
        break;
    }

    for (size_t j = 0; j < value.length; j += std.utf.stride(value, j))
    {   string v = value[0 .. j];

        if ((nexti == values_length || j > nv.length || v != nv[0 .. j]) &&
        (lasti == values_length || j > lv.length || v != lv[0 .. j]))
        result[v] = value;
    }
    result[value] = value;
    lasti = i;
    lv = value;
    }

    return result;
}

unittest
{
    debug(string) printf("string.abbrev.unittest\n");

    string[] values;
    values ~= "hello";
    values ~= "hello";
    values ~= "he";

    string[string] r;

    r = abbrev(values);
    auto keys = r.keys.dup;
    keys.sort;

    assert(keys.length == 4);
    assert(keys[0] == "he");
    assert(keys[1] == "hel");
    assert(keys[2] == "hell");
    assert(keys[3] == "hello");

    assert(r[keys[0]] == "he");
    assert(r[keys[1]] == "hello");
    assert(r[keys[2]] == "hello");
    assert(r[keys[3]] == "hello");
}


/******************************************
 * Compute column number after string if string starts in the
 * leftmost column, which is numbered starting from 0.
 */

size_t column(S)(S str, size_t tabsize = 8) if (isSomeString!S)
{
    size_t column;

    foreach (dchar c; str)
    {
        switch (c)
        {
        case '\t':
            column = (column + tabsize) / tabsize * tabsize;
            break;

        case '\r':
        case '\n':
        case paraSep:
        case lineSep:
            column = 0;
            break;

        default:
            column++;
            break;
        }
    }
    return column;
}

unittest
{
    debug(string) printf("string.column.unittest\n");

    assert(column(cast(string) null) == 0);
    assert(column("") == 0);
    assert(column("\t") == 8);
    assert(column("abc\t") == 8);
    assert(column("12345678\t") == 16);
}

/******************************************
 * Wrap text into a paragraph.
 *
 * The input text string s is formed into a paragraph
 * by breaking it up into a sequence of lines, delineated
 * by \n, such that the number of columns is not exceeded
 * on each line.
 * The last line is terminated with a \n.
 * Params:
 *  s = text string to be wrapped
 *  columns = maximum number of _columns in the paragraph
 *  firstindent = string used to _indent first line of the paragraph
 *  indent = string to use to _indent following lines of the paragraph
 *  tabsize = column spacing of tabs
 * Returns:
 *  The resulting paragraph.
 */

S wrap(S)(S s, size_t columns = 80, S firstindent = null,
        S indent = null, size_t tabsize = 8) if (isSomeString!S)
{
    typeof(s.dup) result;
    int spaces;
    bool inword;
    bool first = true;
    size_t wordstart;

    result.length = firstindent.length + s.length;
    result.length = firstindent.length;
    result[] = firstindent[];
    auto col = column(result.idup, tabsize);
    foreach (size_t i, dchar c; s)
    {
    if (std.uni.isWhite(c))
    {
        if (inword)
        {
        if (first)
        {
            ;
        }
        else if (col + 1 + (i - wordstart) > columns)
        {
            result ~= '\n';
            result ~= indent;
            col = column(indent, tabsize);
        }
        else
        {   result ~= ' ';
            col += 1;
        }
        result ~= s[wordstart .. i];
        col += i - wordstart;
        inword = false;
        first = false;
        }
    }
    else
    {
        if (!inword)
        {
        wordstart = i;
        inword = true;
        }
    }
    }

    if (inword)
    {
    if (col + 1 + (s.length - wordstart) >= columns)
    {
        result ~= '\n';
        result ~= indent;
    }
    else if (result.length != firstindent.length)
        result ~= ' ';
    result ~= s[wordstart .. s.length];
    }
    result ~= '\n';

    return assumeUnique(result);
}

unittest
{
    debug(string) printf("string.wrap.unittest\n");

    assert(wrap(cast(string) null) == "\n");
    assert(wrap(" a b   df ") == "a b df\n");
    //writefln("'%s'", wrap(" a b   df ",3));
    assert(wrap(" a b   df ", 3) == "a b\ndf\n");
    assert(wrap(" a bc   df ", 3) == "a\nbc\ndf\n");
    //writefln("'%s'", wrap(" abcd   df ",3));
    assert(wrap(" abcd   df ", 3) == "abcd\ndf\n");
    assert(wrap("x") == "x\n");
    assert(wrap("u u") == "u u\n");
}


private template softDeprec(string vers, string date, string oldFunc, string newFunc)
{
    enum softDeprec = Format!("Notice: As of Phobos %s, std.string.%s has been scheduled " ~
                              "for deprecation in %s. Please use %s instead.",
                              vers, oldFunc, date, newFunc);
}

private template hardDeprec(string vers, string date, string oldFunc, string newFunc)
{
    enum hardDeprec = Format!("Notice: As of Phobos %s, std.string.%s has been deprecated " ~
                              "It will be removed in %s. Please use %s instead.",
                              vers, oldFunc, date, newFunc);
}<|MERGE_RESOLUTION|>--- conflicted
+++ resolved
@@ -1359,13 +1359,8 @@
 
 
 /********************************************
-<<<<<<< HEAD
  * $(RED Deprecated. It will be removed in February 2012.
- *       Please use $(XREF array, replicate) instead.
-=======
- *  $(RED Scheduled for deprecation in August 2011.
  *        Please use $(XREF array, replicate) instead.)
->>>>>>> dc6c2833
  *
  * Repeat $(D s) for $(D n) times.
  */
